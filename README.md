# 🦙 LlamaFarm - Build Powerful AI Locally, Deploy Anywhere

<div align="center">
  <img src="docs/images/rocket-llama.png" alt="Llama Building a Rocket" width="400">
<<<<<<< HEAD
  
  **The Complete AI Development Framework - From Local Prototypes to Production Systems**
  
=======

  **Empowering developers to build production-ready AI applications with complete local control**

>>>>>>> 0845ac03
  [![License: MIT](https://img.shields.io/badge/License-MIT-yellow.svg)](https://opensource.org/licenses/MIT)
  [![Python 3.8+](https://img.shields.io/badge/python-3.8+-blue.svg)](https://www.python.org/downloads/)
  [![Go 1.19+](https://img.shields.io/badge/go-1.19+-00ADD8.svg)](https://golang.org/dl/)
  [![PRs Welcome](https://img.shields.io/badge/PRs-welcome-brightgreen.svg)](CONTRIBUTING.md)
  [![Discord](https://img.shields.io/discord/1234567890?color=7289da&logo=discord&logoColor=white)](https://discord.gg/llamafarm)
<<<<<<< HEAD
  
  [🚀 Quick Start](#-quick-start) • [📚 Documentation](#-documentation) • [🏗️ Architecture](#-architecture) • [🤝 Contributing](#-contributing)
=======

   [Getting Started](#-getting-started) • [Features](#-features) • [Contributing](#-contributing)
>>>>>>> 0845ac03
</div>

---

<<<<<<< HEAD
## 🌟 Why LlamaFarm?
=======
## 🚀 What is LlamaFarm?

LlamaFarm is a comprehensive, modular framework for building AI Projects that run locally, collaborate, and deploy anywhere. We provide battle-tested components for RAG systems, vector databases, model management, prompt engineering, and soon fine-tuning - all designed to work seamlessly together or independently.
>>>>>>> 0845ac03

LlamaFarm is a **comprehensive, modular AI framework** that gives you complete control over your AI stack. Unlike cloud-only solutions, we provide:

- **🏠 Local-First Development** - Build and test entirely on your machine
- **🔧 Production-Ready Components** - Battle-tested modules that scale from laptop to cluster
- **🎯 Strategy-Based Configuration** - Smart defaults with infinite customization
- **🚀 Deploy Anywhere** - Same code runs locally, on-premise, or in any cloud

### 🎭 Perfect For

- **Developers** who want to build AI applications without vendor lock-in
- **Teams** needing cost control and data privacy
- **Enterprises** requiring scalable, secure AI infrastructure
- **Researchers** experimenting with cutting-edge techniques

---

<<<<<<< HEAD
## 🏗️ Core Components

LlamaFarm is built as a modular system where each component can be used independently or orchestrated together for powerful AI applications.

### ⚙️ System Components

#### **🚀 Runtime**
The execution environment that orchestrates all components and manages the application lifecycle.
- **Process Management**: Handles component initialization and shutdown
- **Resource Allocation**: Manages memory, CPU, and GPU resources efficiently
- **Service Discovery**: Automatically finds and connects components
- **Health Monitoring**: Tracks component status and performance metrics
- **Error Recovery**: Automatic restart and fallback mechanisms

#### **📦 Deployer**
Zero-configuration deployment system that works from local development to production clusters.
- **Environment Detection**: Automatically adapts to local, Docker, or cloud environments
- **Configuration Management**: Handles environment variables and secrets securely
- **Scaling**: Horizontal and vertical scaling based on load
- **Load Balancing**: Distributes requests across multiple instances
- **Rolling Updates**: Zero-downtime deployments with automatic rollback

### 🧠 AI Components

#### **🔍 Data Pipeline (RAG)**
Complete document processing and retrieval system for building knowledge-augmented applications.
- **Document Ingestion**: Parse 15+ formats (PDF, Word, Excel, HTML, Markdown, etc.)
- **Smart Extraction**: Extract entities, keywords, statistics without LLMs
- **Vector Storage**: Integration with 8+ vector databases (Chroma, Pinecone, FAISS, etc.)
- **Hybrid Search**: Combine semantic, keyword, and metadata-based retrieval
- **Chunking Strategies**: Adaptive chunking based on document type and use case
- **Incremental Updates**: Efficiently update knowledge base without full reprocessing

#### **🤖 Models**
Unified interface for all LLM operations with enterprise-grade features.
- **Multi-Provider Support**: 25+ providers (OpenAI, Anthropic, Google, Ollama, etc.)
- **Automatic Failover**: Seamless fallback between providers when errors occur
- **Fine-Tuning Pipeline**: Train custom models on your data *(Coming Q2 2025)*
- **Cost Optimization**: Route queries to cheapest capable model
- **Load Balancing**: Distribute across multiple API keys and endpoints
- **Response Caching**: Intelligent caching to reduce API costs
- **Model Configuration**: Per-model temperature, token limits, and parameters

#### **📝 Prompts**
Enterprise prompt management system with version control and A/B testing.
- **Template Library**: 20+ pre-built templates for common use cases
- **Dynamic Variables**: Jinja2 templating with type validation
- **Strategy Selection**: Automatically choose best template based on context
- **Version Control**: Track prompt changes and performance over time
- **A/B Testing**: Compare prompt variations with built-in analytics
- **Chain-of-Thought**: Built-in support for reasoning chains
- **Multi-Agent**: Coordinate multiple specialized prompts

### 🔄 How Components Work Together

1. **User Request** → Runtime receives and validates the request
2. **Context Retrieval** → Data Pipeline searches relevant documents
3. **Prompt Selection** → Prompts system chooses optimal template
4. **Model Execution** → Models component handles LLM interaction with automatic failover
5. **Response Delivery** → Runtime returns formatted response to user

Each component is independent but designed to work seamlessly together through standardized interfaces.
=======
## 🚀 Quick Start

### Install the CLI

Get started with LlamaFarm in seconds:

```bash
curl -fsSL https://raw.githubusercontent.com/llamafarm/llamafarm/main/install.sh | bash
```

After installation, verify it works:
```bash
lf version
lf help
```

For detailed installation options and troubleshooting, see the [Installation Guide](INSTALL.md).

### Your First Project

```bash
# Initialize a new project
lf init my-ai-project
cd my-ai-project

# Start the designer interface
lf designer start
```

---

## ✨ Features
>>>>>>> 0845ac03

---

## 🚀 Quick Start

### Installation

```bash
# Quick install with our script
curl -fsSL https://raw.githubusercontent.com/llama-farm/llamafarm/main/install.sh | bash

# Or clone and set up manually
git clone https://github.com/llama-farm/llamafarm.git
cd llamafarm
```

### 📦 Component Setup

Each component can be used independently or together:

<<<<<<< HEAD
```bash
# 1. RAG System - Document Processing & Retrieval
cd rag
uv sync
uv run python setup_demo.py  # Interactive setup wizard
=======
- **🌍 Multi-Provider Support**: OpenAI, Anthropic, Google, Cohere, Together, Groq, Ollama, HuggingFace
- **💰 Cost Optimization**: Automatic provider fallbacks and smart routing
- **📊 Usage Tracking**: Monitor tokens, costs, and performance
- **🔄 Load Balancing**: Distribute requests across multiple providers
- **🎛️ Fine Control**: Rate limiting, retry logic, and timeout management
- **🏠 Local Models**: Full support for Ollama and HuggingFace models

**Quick Example:**
```yaml
# config/models.yaml
providers:
  primary:
    provider: "openai"
    model: "gpt-4o-mini"
    fallback_to: "local_llama"

  local_llama:
    provider: "ollama"
    model: "llama3.2"
    temperature: 0.7
```
>>>>>>> 0845ac03

# 2. Models - LLM Management
cd ../models
uv sync
uv run python demos/demo_fallback.py  # See fallback in action

# 3. Prompts - Template System
cd ../prompts
uv sync
uv run python -m prompts.cli template list  # View available templates
```

### 🎮 Try It Live

#### RAG Pipeline Example
```bash
# Ingest documents with smart extraction
uv run python rag/cli.py ingest samples/ \
  --extractors keywords entities statistics \
  --strategy research

# Search with advanced retrieval
uv run python rag/cli.py search \
  "What are the key findings about climate change?" \
  --top-k 5 --rerank
```

#### Multi-Model Chat Example
```bash
# Chat with automatic fallback
uv run python models/cli.py chat \
  --primary gpt-4 \
  --fallback claude-3 \
  --local-fallback llama3.2 \
  "Explain quantum entanglement"
```

#### Smart Prompt Example
```bash
# Use domain-specific templates
uv run python prompts/cli.py execute \
  "Analyze this medical report for anomalies" \
  --strategy medical \
  --template diagnostic_analysis
```

---

## 🎯 Configuration System

LlamaFarm uses a **strategy-based configuration** system that adapts to your use case:

### Strategy Configuration Example

<<<<<<< HEAD
```yaml
# config/strategies.yaml
strategies:
  research:
    rag:
      embedder: "sentence-transformers"
      chunk_size: 512
      overlap: 50
      retrievers:
        - type: "hybrid"
          weights: {dense: 0.7, sparse: 0.3}
    models:
      primary: "gpt-4"
      fallback: "claude-3-opus"
      temperature: 0.3
    prompts:
      template: "academic_research"
      style: "formal"
      citations: true
  
  customer_support:
    rag:
      embedder: "openai"
      chunk_size: 256
      retrievers:
        - type: "similarity"
          top_k: 3
    models:
      primary: "gpt-3.5-turbo"
      temperature: 0.7
    prompts:
      template: "conversational"
      style: "friendly"
      include_context: true
=======
```bash
# Clone the repository
git clone https://github.com/llama-farm/llamafarm.git
cd llamafarm

# Install uv (if not already installed)
curl -LsSf https://astral.sh/uv/install.sh | sh

# Set up RAG system
cd rag
uv sync
./setup_and_demo.sh

# Set up Models system
cd ../models
uv sync
./setup_and_demo.sh

# Set up Prompts system
cd ../prompts
uv sync
./setup_and_demo.sh
>>>>>>> 0845ac03
```

### Using Strategies

```bash
# Apply strategy across all components
export LLAMAFARM_STRATEGY=research

# Or specify per command
uv run python rag/cli.py ingest docs/ --strategy research
uv run python models/cli.py chat --strategy customer_support "Help me with my order"
```

---

## 📚 Documentation

### 📖 Comprehensive Guides

| Component | Description | Documentation |
|-----------|-------------|---------------|
| **RAG System** | Document processing, embedding, retrieval | [📚 RAG Guide](rag/README.md) |
| **Models** | LLM providers, management, optimization | [🤖 Models Guide](models/README.md) |
| **Prompts** | Templates, strategies, evaluation | [📝 Prompts Guide](prompts/README.md) |
| **CLI** | Command-line tools and utilities | [⚡ CLI Reference](cli/README.md) |
| **API** | REST API services | [🔌 API Docs](docs/api/README.md) |

### 🎓 Tutorials

- [Building Your First RAG Application](docs/tutorials/first-rag-app.md)
- [Setting Up Local Models with Ollama](docs/tutorials/local-models.md)
- [Advanced Prompt Engineering](docs/tutorials/prompt-engineering.md)
- [Deploying to Production](docs/tutorials/deployment.md)
- [Cost Optimization Strategies](docs/tutorials/cost-optimization.md)

### 🔧 Examples

Check out our [examples/](examples/) directory for complete working applications:
- 📚 Knowledge Base Assistant
- 💬 Customer Support Bot
- 📊 Document Analysis Pipeline
- 🔍 Semantic Search Engine
- 🤖 Multi-Agent System

---

## 🚢 Deployment Options

### Local Development
```bash
# Run with hot-reload
uv run python main.py --dev

# Or use Docker
docker-compose up -d
```

### Production Deployment

```yaml
# docker-compose.prod.yml
version: '3.8'
services:
  llamafarm:
    image: llamafarm/llamafarm:latest
    environment:
      - STRATEGY=production
      - WORKERS=4
    volumes:
      - ./config:/app/config
      - ./data:/app/data
    ports:
      - "8000:8000"
    deploy:
      replicas: 3
      resources:
        limits:
          memory: 4G
```

### Cloud Deployment

- **AWS**: ECS, Lambda, SageMaker
- **GCP**: Cloud Run, Vertex AI
- **Azure**: Container Instances, ML Studio
- **Self-Hosted**: Kubernetes, Docker Swarm

See [deployment guide](docs/deployment/) for detailed instructions.

---

## 🛠️ Advanced Features

<<<<<<< HEAD
### 🔄 Pipeline Composition
=======
<div align="center">
  <img src="docs/images/iron-workers-llama.png" alt="Iron Worker Llamas" width="400">

  **Join our herd of contributors building the future of local AI!**
</div>
>>>>>>> 0845ac03

```python
from llamafarm import Pipeline, RAG, Models, Prompts

# Create a complete AI pipeline
pipeline = Pipeline(strategy="research")
  .add(RAG.ingest("documents/"))
  .add(Prompts.select_template())
  .add(Models.generate())
  .add(RAG.store_results())

# Execute with monitoring
results = pipeline.run(
    query="What are the implications?",
    monitor=True,
    cache=True
)
```

### 🎯 Custom Strategies

```python
from llamafarm.strategies import Strategy

class MedicalStrategy(Strategy):
    """Custom strategy for medical document analysis"""
    
    def configure_rag(self):
        return {
            "extractors": ["medical_entities", "dosages", "symptoms"],
            "embedder": "biobert",
            "chunk_size": 256
        }
    
    def configure_models(self):
        return {
            "primary": "med-palm-2",
            "temperature": 0.1,
            "require_citations": True
        }
```

### 📊 Monitoring & Analytics

```python
from llamafarm.monitoring import Monitor

monitor = Monitor()
monitor.track_usage()
monitor.analyze_costs()
monitor.export_metrics("prometheus")
```

---

## 🌍 Community & Ecosystem

### 🤝 Contributing

We welcome contributions! See our [Contributing Guide](CONTRIBUTING.md) for:
- 🐛 Reporting bugs
- 💡 Suggesting features
- 🔧 Submitting PRs
- 📚 Improving docs

### 🏆 Contributors

<!-- ALL-CONTRIBUTORS-LIST:START - Do not remove or modify this section -->
<!-- prettier-ignore-start -->
<!-- markdownlint-disable -->
<table>
  <tbody>
    <tr>
      <td align="center" valign="top" width="14.28%">
        <a href="https://github.com/BobbyRadford">
          <img src="https://avatars.githubusercontent.com/u/6943982?v=4?v=4&s=100" width="100px;" alt="Bobby Radford"/>
          <br />
          <sub><b>Bobby Radford</b></sub>
        </a>
        <br />
        <a href="https://github.com/llama-farm/llamafarm/commits?author=BobbyRadford" title="Code">💻</a>
      </td>
      <td align="center" valign="top" width="14.28%">
        <a href="https://github.com/mhamann">
          <img src="https://avatars.githubusercontent.com/u/130131?v=4?v=4&s=100" width="100px;" alt="Matt Hamann"/>
          <br />
          <sub><b>Matt Hamann</b></sub>
        </a>
        <br />
        <a href="https://github.com/llama-farm/llamafarm/commits?author=mhamann" title="Code">💻</a>
      </td>
      <td align="center" valign="top" width="14.28%">
        <a href="https://github.com/rgthelen">
          <img src="https://avatars.githubusercontent.com/u/10455926?v=4?v=4&s=100" width="100px;" alt="Rob Thelen"/>
          <br />
          <sub><b>Rob Thelen</b></sub>
        </a>
        <br />
        <a href="https://github.com/llama-farm/llamafarm/commits?author=rgthelen" title="Code">💻</a>
      </td>
      <td align="center" valign="top" width="14.28%">
        <a href="https://github.com/davon-davis">
          <img src="https://avatars.githubusercontent.com/u/77517056?v=4?v=4&s=100" width="100px;" alt="Davon Davis"/>
          <br />
          <sub><b>Davon Davis</b></sub>
        </a>
        <br />
        <a href="https://github.com/llama-farm/llamafarm/commits?author=davon-davis" title="Code">💻</a>
      </td>
      <td align="center" valign="top" width="14.28%">
        <a href="https://github.com/rachmlenig">
          <img src="https://avatars.githubusercontent.com/u/106166434?v=4?v=4&s=100" width="100px;" alt="Racheal Ochalek"/>
          <br />
          <sub><b>Racheal Ochalek</b></sub>
        </a>
        <br />
        <a href="https://github.com/llama-farm/llamafarm/commits?author=rachmlenig" title="Code">💻</a>
      </td>
      <td align="center" valign="top" width="14.28%">
        <a href="https://github.com/rachradulo">
          <img src="https://avatars.githubusercontent.com/u/128095403?v=4?v=4&s=100" width="100px;" alt="rachradulo"/>
          <br />
          <sub><b>rachradulo</b></sub>
        </a>
        <br />
        <a href="https://github.com/llama-farm/llamafarm/commits?author=rachradulo" title="Code">💻</a>
      </td>
    </tr>
  </tbody>
</table>
<!-- markdownlint-restore -->
<!-- prettier-ignore-end -->
<!-- ALL-CONTRIBUTORS-LIST:END -->

### 🔗 Integration Partners

- **Vector DBs**: ChromaDB, Pinecone, Weaviate, Qdrant, FAISS
- **LLM Providers**: OpenAI, Anthropic, Google, Cohere, Together, Groq
- **Deployment**: Docker, Kubernetes, AWS, GCP, Azure
- **Monitoring**: Prometheus, Grafana, DataDog, New Relic

---

## 🚦 Roadmap

### ✅ Released
- RAG System with 10+ parsers and 5+ extractors
- 25+ LLM provider integrations
- 20+ prompt templates with strategies
- CLI tools for all components
- Docker deployment support

### 🚧 In Progress
- **Fine-tuning pipeline** *(Looking for contributors with ML experience)*
- **Advanced caching system** *(Redis/Memcached integration - 40% complete)*
- **GraphRAG implementation** *(Design phase - [Join discussion](https://github.com/llama-farm/llamafarm/discussions))*
- **Multi-modal support** *(Vision models integration - Early prototype)*
- **Agent orchestration** *(LangGraph integration planned)*

### 📅 Planned (2025)
- **AutoML for strategy optimization** *(Q3 2025 - Seeking ML engineers)*
- **Distributed training** *(Q4 2025 - Partnership opportunities welcome)*
- **Edge deployment** *(Q2 2025 - IoT and mobile focus)*
- **Mobile SDKs** *(iOS/Android - Looking for mobile developers)*
- **Web UI dashboard** *(Q2 2025 - React/Vue developers needed)*

### 🤝 Want to Contribute?
We're actively looking for contributors in these areas:
- 🧠 **Machine Learning**: Fine-tuning, distributed training
- 📱 **Mobile Development**: iOS/Android SDKs
- 🎨 **Frontend**: Web UI dashboard
- 🔍 **Search**: GraphRAG and advanced retrieval
- 📚 **Documentation**: Tutorials and examples

See our [public roadmap](https://github.com/llama-farm/llamafarm/projects) for details.

---

## 📄 License

LlamaFarm is MIT licensed. See [LICENSE](LICENSE) for details.

---

## 🙏 Acknowledgments

LlamaFarm stands on the shoulders of giants:

- 🦜 [LangChain](https://github.com/hwchase17/langchain) - LLM orchestration inspiration
- 🤗 [Transformers](https://github.com/huggingface/transformers) - Model implementations
- 🎯 [ChromaDB](https://github.com/chroma-core/chroma) - Vector database excellence
- 🚀 [uv](https://github.com/astral-sh/uv) - Lightning-fast package management

See [CREDITS.md](CREDITS.md) for complete acknowledgments.

---

<div align="center">
  <h3>🦙 Ready to Build Production AI?</h3>
  <p>Join thousands of developers building with LlamaFarm</p>
  <p>
<<<<<<< HEAD
    <a href="https://github.com/llama-farm/llamafarm">⭐ Star on GitHub</a> • 
    <a href="https://discord.gg/llamafarm">💬 Join Discord</a> • 
    <a href="https://llamafarm.ai">📚 Read Docs</a> •
    <a href="https://twitter.com/llamafarm">🐦 Follow Updates</a>
=======
    <b>Ready to farm some AI? 🦙🚜</b>
  </p>
  <p>
    <a href="https://github.com/llama-farm/llamafarm">⭐ Star us on GitHub</a> •
    <a href="https://discord.gg/llamafarm">💬 Join Discord</a> •
>>>>>>> 0845ac03
  </p>
  <br>
  <p><i>Build locally. Deploy anywhere. Own your AI.</i></p>
</div><|MERGE_RESOLUTION|>--- conflicted
+++ resolved
@@ -2,38 +2,26 @@
 
 <div align="center">
   <img src="docs/images/rocket-llama.png" alt="Llama Building a Rocket" width="400">
-<<<<<<< HEAD
   
   **The Complete AI Development Framework - From Local Prototypes to Production Systems**
-  
-=======
-
-  **Empowering developers to build production-ready AI applications with complete local control**
-
->>>>>>> 0845ac03
+
   [![License: MIT](https://img.shields.io/badge/License-MIT-yellow.svg)](https://opensource.org/licenses/MIT)
   [![Python 3.8+](https://img.shields.io/badge/python-3.8+-blue.svg)](https://www.python.org/downloads/)
   [![Go 1.19+](https://img.shields.io/badge/go-1.19+-00ADD8.svg)](https://golang.org/dl/)
   [![PRs Welcome](https://img.shields.io/badge/PRs-welcome-brightgreen.svg)](CONTRIBUTING.md)
   [![Discord](https://img.shields.io/discord/1234567890?color=7289da&logo=discord&logoColor=white)](https://discord.gg/llamafarm)
-<<<<<<< HEAD
+
   
   [🚀 Quick Start](#-quick-start) • [📚 Documentation](#-documentation) • [🏗️ Architecture](#-architecture) • [🤝 Contributing](#-contributing)
-=======
-
-   [Getting Started](#-getting-started) • [Features](#-features) • [Contributing](#-contributing)
->>>>>>> 0845ac03
+
 </div>
 
 ---
 
-<<<<<<< HEAD
-## 🌟 Why LlamaFarm?
-=======
 ## 🚀 What is LlamaFarm?
 
 LlamaFarm is a comprehensive, modular framework for building AI Projects that run locally, collaborate, and deploy anywhere. We provide battle-tested components for RAG systems, vector databases, model management, prompt engineering, and soon fine-tuning - all designed to work seamlessly together or independently.
->>>>>>> 0845ac03
+
 
 LlamaFarm is a **comprehensive, modular AI framework** that gives you complete control over your AI stack. Unlike cloud-only solutions, we provide:
 
@@ -51,7 +39,6 @@
 
 ---
 
-<<<<<<< HEAD
 ## 🏗️ Core Components
 
 LlamaFarm is built as a modular system where each component can be used independently or orchestrated together for powerful AI applications.
@@ -114,40 +101,7 @@
 5. **Response Delivery** → Runtime returns formatted response to user
 
 Each component is independent but designed to work seamlessly together through standardized interfaces.
-=======
-## 🚀 Quick Start
-
-### Install the CLI
-
-Get started with LlamaFarm in seconds:
-
-```bash
-curl -fsSL https://raw.githubusercontent.com/llamafarm/llamafarm/main/install.sh | bash
-```
-
-After installation, verify it works:
-```bash
-lf version
-lf help
-```
-
-For detailed installation options and troubleshooting, see the [Installation Guide](INSTALL.md).
-
-### Your First Project
-
-```bash
-# Initialize a new project
-lf init my-ai-project
-cd my-ai-project
-
-# Start the designer interface
-lf designer start
-```
-
----
-
-## ✨ Features
->>>>>>> 0845ac03
+
 
 ---
 
@@ -168,35 +122,12 @@
 
 Each component can be used independently or together:
 
-<<<<<<< HEAD
 ```bash
 # 1. RAG System - Document Processing & Retrieval
 cd rag
 uv sync
 uv run python setup_demo.py  # Interactive setup wizard
-=======
-- **🌍 Multi-Provider Support**: OpenAI, Anthropic, Google, Cohere, Together, Groq, Ollama, HuggingFace
-- **💰 Cost Optimization**: Automatic provider fallbacks and smart routing
-- **📊 Usage Tracking**: Monitor tokens, costs, and performance
-- **🔄 Load Balancing**: Distribute requests across multiple providers
-- **🎛️ Fine Control**: Rate limiting, retry logic, and timeout management
-- **🏠 Local Models**: Full support for Ollama and HuggingFace models
-
-**Quick Example:**
-```yaml
-# config/models.yaml
-providers:
-  primary:
-    provider: "openai"
-    model: "gpt-4o-mini"
-    fallback_to: "local_llama"
-
-  local_llama:
-    provider: "ollama"
-    model: "llama3.2"
-    temperature: 0.7
-```
->>>>>>> 0845ac03
+
 
 # 2. Models - LLM Management
 cd ../models
@@ -251,7 +182,7 @@
 
 ### Strategy Configuration Example
 
-<<<<<<< HEAD
+
 ```yaml
 # config/strategies.yaml
 strategies:
@@ -286,30 +217,7 @@
       template: "conversational"
       style: "friendly"
       include_context: true
-=======
-```bash
-# Clone the repository
-git clone https://github.com/llama-farm/llamafarm.git
-cd llamafarm
-
-# Install uv (if not already installed)
-curl -LsSf https://astral.sh/uv/install.sh | sh
-
-# Set up RAG system
-cd rag
-uv sync
-./setup_and_demo.sh
-
-# Set up Models system
-cd ../models
-uv sync
-./setup_and_demo.sh
-
-# Set up Prompts system
-cd ../prompts
-uv sync
-./setup_and_demo.sh
->>>>>>> 0845ac03
+
 ```
 
 ### Using Strategies
@@ -403,15 +311,8 @@
 
 ## 🛠️ Advanced Features
 
-<<<<<<< HEAD
 ### 🔄 Pipeline Composition
-=======
-<div align="center">
-  <img src="docs/images/iron-workers-llama.png" alt="Iron Worker Llamas" width="400">
-
-  **Join our herd of contributors building the future of local AI!**
-</div>
->>>>>>> 0845ac03
+
 
 ```python
 from llamafarm import Pipeline, RAG, Models, Prompts
@@ -613,18 +514,11 @@
   <h3>🦙 Ready to Build Production AI?</h3>
   <p>Join thousands of developers building with LlamaFarm</p>
   <p>
-<<<<<<< HEAD
     <a href="https://github.com/llama-farm/llamafarm">⭐ Star on GitHub</a> • 
     <a href="https://discord.gg/llamafarm">💬 Join Discord</a> • 
     <a href="https://llamafarm.ai">📚 Read Docs</a> •
     <a href="https://twitter.com/llamafarm">🐦 Follow Updates</a>
-=======
-    <b>Ready to farm some AI? 🦙🚜</b>
-  </p>
-  <p>
-    <a href="https://github.com/llama-farm/llamafarm">⭐ Star us on GitHub</a> •
-    <a href="https://discord.gg/llamafarm">💬 Join Discord</a> •
->>>>>>> 0845ac03
+
   </p>
   <br>
   <p><i>Build locally. Deploy anywhere. Own your AI.</i></p>
