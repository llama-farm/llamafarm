import os
import uvicorn
from fastapi import FastAPI
from api.routers.projects import router as projects_router
<<<<<<< HEAD
from api.routers.inference import router as inference_router
=======
from core.config import settings
from core.version import version

# Create the data directory if it doesn't exist
os.makedirs(settings.lf_data_dir, exist_ok=True)
os.makedirs(os.path.join(settings.lf_data_dir, "projects"), exist_ok=True)
>>>>>>> 83e1213a

app = FastAPI()

app.include_router(projects_router, prefix="/v1")
app.include_router(inference_router, prefix="/v1")

@app.get("/")
def read_root():
  return {"message": "Hello, World!"}

@app.get("/info")
def get_info():
  return {
    "version": version,
    "data_directory": settings.lf_data_dir,
  }

if __name__ == "__main__":
  uvicorn.run(app, host="0.0.0.0", port=8000)<|MERGE_RESOLUTION|>--- conflicted
+++ resolved
@@ -2,16 +2,13 @@
 import uvicorn
 from fastapi import FastAPI
 from api.routers.projects import router as projects_router
-<<<<<<< HEAD
-from api.routers.inference import router as inference_router
-=======
 from core.config import settings
 from core.version import version
 
 # Create the data directory if it doesn't exist
 os.makedirs(settings.lf_data_dir, exist_ok=True)
 os.makedirs(os.path.join(settings.lf_data_dir, "projects"), exist_ok=True)
->>>>>>> 83e1213a
+from api.routers.inference import router as inference_router
 
 app = FastAPI()
 
