import os
import sys
from pathlib import Path

from pydantic import BaseModel, ValidationError

from api.errors import (
    NamespaceNotFoundError,
    ProjectConfigError,
    ProjectNotFoundError,
    SchemaNotFoundError,
)
from api.middleware.client_cwd import client_cwd
from core.logging import FastAPIStructLogger
from core.settings import settings

repo_root = Path(__file__).parent.parent.parent
sys.path.insert(0, str(repo_root))
from config import (  # noqa: E402
    ConfigError,
    generate_base_config,
    load_config,
    load_config_dict,
    save_config,
)
from config.datamodel import LlamaFarmConfig  # noqa: E402

logger = FastAPIStructLogger()


class Project(BaseModel):
    namespace: str
    name: str
    config: LlamaFarmConfig


class ProjectService:
    """
    Service for managing projects.
    """

    @classmethod
    def get_namespace_dir(cls, namespace: str):
        if settings.lf_project_dir is None:
            base_path = os.path.join(settings.lf_data_dir, "projects")
            raw_path = os.path.join(base_path, namespace)
            norm_path = os.path.normpath(raw_path)
            # Ensure the normalized path is within the base_path
            if not norm_path.startswith(os.path.abspath(base_path) + os.sep):
                raise NamespaceNotFoundError(
                    "Invalid namespace: path traversal detected"
                )
            return norm_path
        else:
            return None

    @classmethod
    def get_project_dir(cls, namespace: str, project_id: str):
        if not settings.lf_use_data_dir:
            # Prefer client CWD (localhost CLI) when available; fallback to server CWD
            return client_cwd.get() or os.getcwd()
        if settings.lf_project_dir is None:
            base_path = os.path.join(settings.lf_data_dir, "projects")
            raw_path = os.path.join(base_path, namespace, project_id)
            norm_path = os.path.normpath(raw_path)
            # Ensure the normalized path is within the base_path
            if not norm_path.startswith(os.path.abspath(base_path) + os.sep):
                raise NamespaceNotFoundError(
                    "Invalid namespace or project_id: path traversal detected"
                )
            return norm_path
        else:
            return settings.lf_project_dir

    @classmethod
    def create_project(
        cls,
        namespace: str,
        project_id: str,
        config_template: str | None = None,
    ) -> LlamaFarmConfig:
        """
        Create a new project.
        @param project_id: The ID of the project to create. (e.g. MyNamespace/MyProject)
        """
        project_dir = cls.get_project_dir(namespace, project_id)
        os.makedirs(project_dir, exist_ok=True)

        # Resolve config template path using shared helper
        config_template_path = cls._resolve_template_path(config_template)

        # Generate config directly with correct name
        cfg_dict = generate_base_config(
            namespace=namespace,
            name=project_id,
            config_template_path=str(config_template_path),
        )

        return cls.save_config(namespace, project_id, LlamaFarmConfig(**cfg_dict))

    @classmethod
    def _resolve_template_path(cls, config_template: str | None) -> Path:
        """
        Resolve a config template name to a concrete filesystem path.

        The resolution order is:
        - If settings.lf_template_dir is set: {lf_template_dir}/{template}.yaml
        - Otherwise, look under repo 'config/templates/{template}.yaml'
        - Finally, fall back to 'rag/schemas/consolidated.yaml' as a generic schema
        """
        default_template = settings.lf_config_template
        template = config_template if config_template is not None else default_template
        schema_dir = settings.lf_template_dir

        if schema_dir is None:
            candidate_paths = [
                Path(__file__).parent.parent.parent
                / "config"
                / "templates"
                / f"{template}.yaml",
                Path(__file__).parent.parent.parent
                / "rag"
                / "schemas"
                / "consolidated.yaml",
            ]
        else:
            candidate_paths = [Path(schema_dir) / f"{template}.yaml"]

        for candidate in candidate_paths:
            if candidate.exists():
                return candidate

        raise SchemaNotFoundError(template, [str(p) for p in candidate_paths])

    @classmethod
    def list_projects(cls, namespace: str) -> list[Project]:
<<<<<<< HEAD
        if settings.lf_project_dir is not None:
            logger.info(f"Listing projects in {settings.lf_project_dir}")
            try:
                cfg_dict = load_config_dict(
                    directory=settings.lf_project_dir,
                    validate=False,
                )
                # Ensure required identifiers exist; derive sane defaults from context
                if not cfg_dict.get("namespace"):
                    cfg_dict["namespace"] = namespace
                if not cfg_dict.get("name"):
                    cfg_dict["name"] = os.path.basename(
                        settings.lf_project_dir.rstrip(os.sep)
                    )
                cfg = LlamaFarmConfig(**cfg_dict)
                return [
                    Project(
                        namespace=namespace,
                        name=cfg.name,
                        config=cfg,
                    )
                ]
            except (ConfigError, ValidationError) as e:
                logger.warning(
                    "Skipping invalid project at configured project_dir",
                    path=settings.lf_project_dir,
                    error=str(e),
                )
                return []
=======
        project_dir: str | None
        if not settings.lf_use_data_dir and client_cwd.get() is not None:
            project_dir = client_cwd.get()
        elif settings.lf_project_dir is not None:
            project_dir = settings.lf_project_dir
        if project_dir:
          logger.info(f"Listing projects in {project_dir}")
          cfg = load_config(directory=project_dir, validate=False)
          return [
              Project(
                  namespace=namespace,
                  name=cfg.name,
                  config=cfg,
              )
          ]
>>>>>>> 2cfd764d

        namespace_dir = cls.get_namespace_dir(namespace)
        logger.info(f"Listing projects in {namespace_dir}")

        dirs: list[str]
        try:
            dirs = os.listdir(namespace_dir)
        except FileNotFoundError as e:
            raise NamespaceNotFoundError(namespace) from e

        projects = []
        for project_name in dirs:
            project_path = os.path.join(namespace_dir, project_name)

            # Skip non-directories and hidden/system entries (e.g., .DS_Store)
            if not os.path.isdir(project_path) or project_name.startswith("."):
                logger.warning(
                    "Skipping non-project entry",
                    entry=project_name,
                    path=project_path,
                )
                continue

            # Attempt to load project config; skip if invalid/missing
            try:
                cfg_dict = load_config_dict(
                    directory=project_path,
                    validate=False,
                )
                # Inject expected identifiers when missing
                if not cfg_dict.get("namespace"):
                    cfg_dict["namespace"] = namespace
                if not cfg_dict.get("name"):
                    cfg_dict["name"] = project_name
                cfg = LlamaFarmConfig(**cfg_dict)
            except (ConfigError, ValidationError) as e:
                logger.warning(
                    "Skipping project without valid config",
                    entry=project_name,
                    error=str(e),
                )
                continue
            except OSError as e:
                logger.warning(
                    "Skipping project due to filesystem error",
                    entry=project_name,
                    error=str(e),
                )
                continue

            projects.append(
                Project(
                    namespace=namespace,
                    name=project_name,
                    config=cfg,
                )
            )
        return projects

    @classmethod
    def get_project(cls, namespace: str, project_id: str) -> Project:
        project_dir = cls.get_project_dir(namespace, project_id)
        # Validate project directory exists (and is a directory)
        if not os.path.isdir(project_dir):
            logger.info(
                "Project directory not found",
                namespace=namespace,
                project_id=project_id,
                path=project_dir,
            )
            raise ProjectNotFoundError(namespace, project_id)

        # Ensure a config file exists inside the directory
        try:
            from config.helpers.loader import find_config_file

            config_file = find_config_file(project_dir)
            if not config_file:
                logger.warning(
                    "Config file not found in project directory",
                    namespace=namespace,
                    project_id=project_id,
                    path=project_dir,
                )
                raise ProjectConfigError(
                    namespace,
                    project_id,
                    message="No configuration file found in project directory",
                )

            # Attempt to load config (do not validate here; align with list_projects)
            cfg_dict = load_config_dict(directory=project_dir, validate=False)
            if not cfg_dict.get("namespace"):
                cfg_dict["namespace"] = namespace
            if not cfg_dict.get("name"):
                cfg_dict["name"] = project_id
            cfg = LlamaFarmConfig(**cfg_dict)
        except ProjectConfigError:
            # bubble our structured error
            raise
        except (ConfigError, ValidationError) as e:
            # Config present but invalid/malformed
            logger.warning(
                "Invalid project config",
                namespace=namespace,
                project_id=project_id,
                error=str(e),
            )
            raise ProjectConfigError(
                namespace,
                project_id,
                message="Invalid project configuration",
            ) from e
        except OSError as e:
            # Filesystem-related errors
            logger.error(
                "Filesystem error loading project config",
                namespace=namespace,
                project_id=project_id,
                error=str(e),
            )
            raise

        return Project(
            namespace=namespace,
            name=project_id,
            config=cfg,
        )

    @classmethod
    def load_config(cls, namespace: str, project_id: str) -> LlamaFarmConfig:
        return load_config(cls.get_project_dir(namespace, project_id))

    @classmethod
    def save_config(
        cls,
        namespace: str,
        project_id: str,
        config: LlamaFarmConfig,
    ) -> LlamaFarmConfig:
        file_path, cfg = save_config(config, cls.get_project_dir(namespace, project_id))
        logger.debug("Saved project config", config=config, file_path=file_path)
        return cfg

    @classmethod
    def update_project(
        cls,
        namespace: str,
        project_id: str,
        updated_config: LlamaFarmConfig,
    ) -> LlamaFarmConfig:
        """
        Full-replacement update of a project's configuration.
        - Ensures the project exists
        - Validates config via the datamodel when saving
        - Enforces immutable fields (namespace, name alignment)
        - Performs atomic save with backup via loader.save_config
        """
        # Ensure project exists and has a config file
        _ = cls.get_project(namespace, project_id)

        # Enforce immutable name: align to path project_id regardless of payload
        config_dict = updated_config.model_dump(mode="json", exclude_none=True)
        config_dict["name"] = project_id

        # Validate by reconstructing model
        cfg_model = LlamaFarmConfig(**config_dict)

        return cls.save_config(namespace, project_id, cfg_model)<|MERGE_RESOLUTION|>--- conflicted
+++ resolved
@@ -134,37 +134,6 @@
 
     @classmethod
     def list_projects(cls, namespace: str) -> list[Project]:
-<<<<<<< HEAD
-        if settings.lf_project_dir is not None:
-            logger.info(f"Listing projects in {settings.lf_project_dir}")
-            try:
-                cfg_dict = load_config_dict(
-                    directory=settings.lf_project_dir,
-                    validate=False,
-                )
-                # Ensure required identifiers exist; derive sane defaults from context
-                if not cfg_dict.get("namespace"):
-                    cfg_dict["namespace"] = namespace
-                if not cfg_dict.get("name"):
-                    cfg_dict["name"] = os.path.basename(
-                        settings.lf_project_dir.rstrip(os.sep)
-                    )
-                cfg = LlamaFarmConfig(**cfg_dict)
-                return [
-                    Project(
-                        namespace=namespace,
-                        name=cfg.name,
-                        config=cfg,
-                    )
-                ]
-            except (ConfigError, ValidationError) as e:
-                logger.warning(
-                    "Skipping invalid project at configured project_dir",
-                    path=settings.lf_project_dir,
-                    error=str(e),
-                )
-                return []
-=======
         project_dir: str | None
         if not settings.lf_use_data_dir and client_cwd.get() is not None:
             project_dir = client_cwd.get()
@@ -180,7 +149,6 @@
                   config=cfg,
               )
           ]
->>>>>>> 2cfd764d
 
         namespace_dir = cls.get_namespace_dir(namespace)
         logger.info(f"Listing projects in {namespace_dir}")
