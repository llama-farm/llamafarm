version = 1
revision = 2
requires-python = ">=3.12"

[[package]]
name = "aiohappyeyeballs"
version = "2.6.1"
source = { registry = "https://pypi.org/simple" }
sdist = { url = "https://files.pythonhosted.org/packages/26/30/f84a107a9c4331c14b2b586036f40965c128aa4fee4dda5d3d51cb14ad54/aiohappyeyeballs-2.6.1.tar.gz", hash = "sha256:c3f9d0113123803ccadfdf3f0faa505bc78e6a72d1cc4806cbd719826e943558", size = 22760, upload-time = "2025-03-12T01:42:48.764Z" }
wheels = [
    { url = "https://files.pythonhosted.org/packages/0f/15/5bf3b99495fb160b63f95972b81750f18f7f4e02ad051373b669d17d44f2/aiohappyeyeballs-2.6.1-py3-none-any.whl", hash = "sha256:f349ba8f4b75cb25c99c5c2d84e997e485204d2902a9597802b0371f09331fb8", size = 15265, upload-time = "2025-03-12T01:42:47.083Z" },
]

[[package]]
name = "aiohttp"
version = "3.12.15"
source = { registry = "https://pypi.org/simple" }
dependencies = [
    { name = "aiohappyeyeballs" },
    { name = "aiosignal" },
    { name = "attrs" },
    { name = "frozenlist" },
    { name = "multidict" },
    { name = "propcache" },
    { name = "yarl" },
]
sdist = { url = "https://files.pythonhosted.org/packages/9b/e7/d92a237d8802ca88483906c388f7c201bbe96cd80a165ffd0ac2f6a8d59f/aiohttp-3.12.15.tar.gz", hash = "sha256:4fc61385e9c98d72fcdf47e6dd81833f47b2f77c114c29cd64a361be57a763a2", size = 7823716, upload-time = "2025-07-29T05:52:32.215Z" }
wheels = [
    { url = "https://files.pythonhosted.org/packages/63/97/77cb2450d9b35f517d6cf506256bf4f5bda3f93a66b4ad64ba7fc917899c/aiohttp-3.12.15-cp312-cp312-macosx_10_13_universal2.whl", hash = "sha256:802d3868f5776e28f7bf69d349c26fc0efadb81676d0afa88ed00d98a26340b7", size = 702333, upload-time = "2025-07-29T05:50:46.507Z" },
    { url = "https://files.pythonhosted.org/packages/83/6d/0544e6b08b748682c30b9f65640d006e51f90763b41d7c546693bc22900d/aiohttp-3.12.15-cp312-cp312-macosx_10_13_x86_64.whl", hash = "sha256:f2800614cd560287be05e33a679638e586a2d7401f4ddf99e304d98878c29444", size = 476948, upload-time = "2025-07-29T05:50:48.067Z" },
    { url = "https://files.pythonhosted.org/packages/3a/1d/c8c40e611e5094330284b1aea8a4b02ca0858f8458614fa35754cab42b9c/aiohttp-3.12.15-cp312-cp312-macosx_11_0_arm64.whl", hash = "sha256:8466151554b593909d30a0a125d638b4e5f3836e5aecde85b66b80ded1cb5b0d", size = 469787, upload-time = "2025-07-29T05:50:49.669Z" },
    { url = "https://files.pythonhosted.org/packages/38/7d/b76438e70319796bfff717f325d97ce2e9310f752a267bfdf5192ac6082b/aiohttp-3.12.15-cp312-cp312-manylinux_2_17_aarch64.manylinux2014_aarch64.whl", hash = "sha256:2e5a495cb1be69dae4b08f35a6c4579c539e9b5706f606632102c0f855bcba7c", size = 1716590, upload-time = "2025-07-29T05:50:51.368Z" },
    { url = "https://files.pythonhosted.org/packages/79/b1/60370d70cdf8b269ee1444b390cbd72ce514f0d1cd1a715821c784d272c9/aiohttp-3.12.15-cp312-cp312-manylinux_2_17_armv7l.manylinux2014_armv7l.manylinux_2_31_armv7l.whl", hash = "sha256:6404dfc8cdde35c69aaa489bb3542fb86ef215fc70277c892be8af540e5e21c0", size = 1699241, upload-time = "2025-07-29T05:50:53.628Z" },
    { url = "https://files.pythonhosted.org/packages/a3/2b/4968a7b8792437ebc12186db31523f541943e99bda8f30335c482bea6879/aiohttp-3.12.15-cp312-cp312-manylinux_2_17_ppc64le.manylinux2014_ppc64le.whl", hash = "sha256:3ead1c00f8521a5c9070fcb88f02967b1d8a0544e6d85c253f6968b785e1a2ab", size = 1754335, upload-time = "2025-07-29T05:50:55.394Z" },
    { url = "https://files.pythonhosted.org/packages/fb/c1/49524ed553f9a0bec1a11fac09e790f49ff669bcd14164f9fab608831c4d/aiohttp-3.12.15-cp312-cp312-manylinux_2_17_s390x.manylinux2014_s390x.whl", hash = "sha256:6990ef617f14450bc6b34941dba4f12d5613cbf4e33805932f853fbd1cf18bfb", size = 1800491, upload-time = "2025-07-29T05:50:57.202Z" },
    { url = "https://files.pythonhosted.org/packages/de/5e/3bf5acea47a96a28c121b167f5ef659cf71208b19e52a88cdfa5c37f1fcc/aiohttp-3.12.15-cp312-cp312-manylinux_2_17_x86_64.manylinux2014_x86_64.whl", hash = "sha256:fd736ed420f4db2b8148b52b46b88ed038d0354255f9a73196b7bbce3ea97545", size = 1719929, upload-time = "2025-07-29T05:50:59.192Z" },
    { url = "https://files.pythonhosted.org/packages/39/94/8ae30b806835bcd1cba799ba35347dee6961a11bd507db634516210e91d8/aiohttp-3.12.15-cp312-cp312-manylinux_2_5_i686.manylinux1_i686.manylinux_2_17_i686.manylinux2014_i686.whl", hash = "sha256:3c5092ce14361a73086b90c6efb3948ffa5be2f5b6fbcf52e8d8c8b8848bb97c", size = 1635733, upload-time = "2025-07-29T05:51:01.394Z" },
    { url = "https://files.pythonhosted.org/packages/7a/46/06cdef71dd03acd9da7f51ab3a9107318aee12ad38d273f654e4f981583a/aiohttp-3.12.15-cp312-cp312-musllinux_1_2_aarch64.whl", hash = "sha256:aaa2234bb60c4dbf82893e934d8ee8dea30446f0647e024074237a56a08c01bd", size = 1696790, upload-time = "2025-07-29T05:51:03.657Z" },
    { url = "https://files.pythonhosted.org/packages/02/90/6b4cfaaf92ed98d0ec4d173e78b99b4b1a7551250be8937d9d67ecb356b4/aiohttp-3.12.15-cp312-cp312-musllinux_1_2_armv7l.whl", hash = "sha256:6d86a2fbdd14192e2f234a92d3b494dd4457e683ba07e5905a0b3ee25389ac9f", size = 1718245, upload-time = "2025-07-29T05:51:05.911Z" },
    { url = "https://files.pythonhosted.org/packages/2e/e6/2593751670fa06f080a846f37f112cbe6f873ba510d070136a6ed46117c6/aiohttp-3.12.15-cp312-cp312-musllinux_1_2_i686.whl", hash = "sha256:a041e7e2612041a6ddf1c6a33b883be6a421247c7afd47e885969ee4cc58bd8d", size = 1658899, upload-time = "2025-07-29T05:51:07.753Z" },
    { url = "https://files.pythonhosted.org/packages/8f/28/c15bacbdb8b8eb5bf39b10680d129ea7410b859e379b03190f02fa104ffd/aiohttp-3.12.15-cp312-cp312-musllinux_1_2_ppc64le.whl", hash = "sha256:5015082477abeafad7203757ae44299a610e89ee82a1503e3d4184e6bafdd519", size = 1738459, upload-time = "2025-07-29T05:51:09.56Z" },
    { url = "https://files.pythonhosted.org/packages/00/de/c269cbc4faa01fb10f143b1670633a8ddd5b2e1ffd0548f7aa49cb5c70e2/aiohttp-3.12.15-cp312-cp312-musllinux_1_2_s390x.whl", hash = "sha256:56822ff5ddfd1b745534e658faba944012346184fbfe732e0d6134b744516eea", size = 1766434, upload-time = "2025-07-29T05:51:11.423Z" },
    { url = "https://files.pythonhosted.org/packages/52/b0/4ff3abd81aa7d929b27d2e1403722a65fc87b763e3a97b3a2a494bfc63bc/aiohttp-3.12.15-cp312-cp312-musllinux_1_2_x86_64.whl", hash = "sha256:b2acbbfff69019d9014508c4ba0401822e8bae5a5fdc3b6814285b71231b60f3", size = 1726045, upload-time = "2025-07-29T05:51:13.689Z" },
    { url = "https://files.pythonhosted.org/packages/71/16/949225a6a2dd6efcbd855fbd90cf476052e648fb011aa538e3b15b89a57a/aiohttp-3.12.15-cp312-cp312-win32.whl", hash = "sha256:d849b0901b50f2185874b9a232f38e26b9b3d4810095a7572eacea939132d4e1", size = 423591, upload-time = "2025-07-29T05:51:15.452Z" },
    { url = "https://files.pythonhosted.org/packages/2b/d8/fa65d2a349fe938b76d309db1a56a75c4fb8cc7b17a398b698488a939903/aiohttp-3.12.15-cp312-cp312-win_amd64.whl", hash = "sha256:b390ef5f62bb508a9d67cb3bba9b8356e23b3996da7062f1a57ce1a79d2b3d34", size = 450266, upload-time = "2025-07-29T05:51:17.239Z" },
    { url = "https://files.pythonhosted.org/packages/f2/33/918091abcf102e39d15aba2476ad9e7bd35ddb190dcdd43a854000d3da0d/aiohttp-3.12.15-cp313-cp313-macosx_10_13_universal2.whl", hash = "sha256:9f922ffd05034d439dde1c77a20461cf4a1b0831e6caa26151fe7aa8aaebc315", size = 696741, upload-time = "2025-07-29T05:51:19.021Z" },
    { url = "https://files.pythonhosted.org/packages/b5/2a/7495a81e39a998e400f3ecdd44a62107254803d1681d9189be5c2e4530cd/aiohttp-3.12.15-cp313-cp313-macosx_10_13_x86_64.whl", hash = "sha256:2ee8a8ac39ce45f3e55663891d4b1d15598c157b4d494a4613e704c8b43112cd", size = 474407, upload-time = "2025-07-29T05:51:21.165Z" },
    { url = "https://files.pythonhosted.org/packages/49/fc/a9576ab4be2dcbd0f73ee8675d16c707cfc12d5ee80ccf4015ba543480c9/aiohttp-3.12.15-cp313-cp313-macosx_11_0_arm64.whl", hash = "sha256:3eae49032c29d356b94eee45a3f39fdf4b0814b397638c2f718e96cfadf4c4e4", size = 466703, upload-time = "2025-07-29T05:51:22.948Z" },
    { url = "https://files.pythonhosted.org/packages/09/2f/d4bcc8448cf536b2b54eed48f19682031ad182faa3a3fee54ebe5b156387/aiohttp-3.12.15-cp313-cp313-manylinux_2_17_aarch64.manylinux2014_aarch64.whl", hash = "sha256:b97752ff12cc12f46a9b20327104448042fce5c33a624f88c18f66f9368091c7", size = 1705532, upload-time = "2025-07-29T05:51:25.211Z" },
    { url = "https://files.pythonhosted.org/packages/f1/f3/59406396083f8b489261e3c011aa8aee9df360a96ac8fa5c2e7e1b8f0466/aiohttp-3.12.15-cp313-cp313-manylinux_2_17_armv7l.manylinux2014_armv7l.manylinux_2_31_armv7l.whl", hash = "sha256:894261472691d6fe76ebb7fcf2e5870a2ac284c7406ddc95823c8598a1390f0d", size = 1686794, upload-time = "2025-07-29T05:51:27.145Z" },
    { url = "https://files.pythonhosted.org/packages/dc/71/164d194993a8d114ee5656c3b7ae9c12ceee7040d076bf7b32fb98a8c5c6/aiohttp-3.12.15-cp313-cp313-manylinux_2_17_ppc64le.manylinux2014_ppc64le.whl", hash = "sha256:5fa5d9eb82ce98959fc1031c28198b431b4d9396894f385cb63f1e2f3f20ca6b", size = 1738865, upload-time = "2025-07-29T05:51:29.366Z" },
    { url = "https://files.pythonhosted.org/packages/1c/00/d198461b699188a93ead39cb458554d9f0f69879b95078dce416d3209b54/aiohttp-3.12.15-cp313-cp313-manylinux_2_17_s390x.manylinux2014_s390x.whl", hash = "sha256:f0fa751efb11a541f57db59c1dd821bec09031e01452b2b6217319b3a1f34f3d", size = 1788238, upload-time = "2025-07-29T05:51:31.285Z" },
    { url = "https://files.pythonhosted.org/packages/85/b8/9e7175e1fa0ac8e56baa83bf3c214823ce250d0028955dfb23f43d5e61fd/aiohttp-3.12.15-cp313-cp313-manylinux_2_17_x86_64.manylinux2014_x86_64.whl", hash = "sha256:5346b93e62ab51ee2a9d68e8f73c7cf96ffb73568a23e683f931e52450e4148d", size = 1710566, upload-time = "2025-07-29T05:51:33.219Z" },
    { url = "https://files.pythonhosted.org/packages/59/e4/16a8eac9df39b48ae102ec030fa9f726d3570732e46ba0c592aeeb507b93/aiohttp-3.12.15-cp313-cp313-manylinux_2_5_i686.manylinux1_i686.manylinux_2_17_i686.manylinux2014_i686.whl", hash = "sha256:049ec0360f939cd164ecbfd2873eaa432613d5e77d6b04535e3d1fbae5a9e645", size = 1624270, upload-time = "2025-07-29T05:51:35.195Z" },
    { url = "https://files.pythonhosted.org/packages/1f/f8/cd84dee7b6ace0740908fd0af170f9fab50c2a41ccbc3806aabcb1050141/aiohttp-3.12.15-cp313-cp313-musllinux_1_2_aarch64.whl", hash = "sha256:b52dcf013b57464b6d1e51b627adfd69a8053e84b7103a7cd49c030f9ca44461", size = 1677294, upload-time = "2025-07-29T05:51:37.215Z" },
    { url = "https://files.pythonhosted.org/packages/ce/42/d0f1f85e50d401eccd12bf85c46ba84f947a84839c8a1c2c5f6e8ab1eb50/aiohttp-3.12.15-cp313-cp313-musllinux_1_2_armv7l.whl", hash = "sha256:9b2af240143dd2765e0fb661fd0361a1b469cab235039ea57663cda087250ea9", size = 1708958, upload-time = "2025-07-29T05:51:39.328Z" },
    { url = "https://files.pythonhosted.org/packages/d5/6b/f6fa6c5790fb602538483aa5a1b86fcbad66244997e5230d88f9412ef24c/aiohttp-3.12.15-cp313-cp313-musllinux_1_2_i686.whl", hash = "sha256:ac77f709a2cde2cc71257ab2d8c74dd157c67a0558a0d2799d5d571b4c63d44d", size = 1651553, upload-time = "2025-07-29T05:51:41.356Z" },
    { url = "https://files.pythonhosted.org/packages/04/36/a6d36ad545fa12e61d11d1932eef273928b0495e6a576eb2af04297fdd3c/aiohttp-3.12.15-cp313-cp313-musllinux_1_2_ppc64le.whl", hash = "sha256:47f6b962246f0a774fbd3b6b7be25d59b06fdb2f164cf2513097998fc6a29693", size = 1727688, upload-time = "2025-07-29T05:51:43.452Z" },
    { url = "https://files.pythonhosted.org/packages/aa/c8/f195e5e06608a97a4e52c5d41c7927301bf757a8e8bb5bbf8cef6c314961/aiohttp-3.12.15-cp313-cp313-musllinux_1_2_s390x.whl", hash = "sha256:760fb7db442f284996e39cf9915a94492e1896baac44f06ae551974907922b64", size = 1761157, upload-time = "2025-07-29T05:51:45.643Z" },
    { url = "https://files.pythonhosted.org/packages/05/6a/ea199e61b67f25ba688d3ce93f63b49b0a4e3b3d380f03971b4646412fc6/aiohttp-3.12.15-cp313-cp313-musllinux_1_2_x86_64.whl", hash = "sha256:ad702e57dc385cae679c39d318def49aef754455f237499d5b99bea4ef582e51", size = 1710050, upload-time = "2025-07-29T05:51:48.203Z" },
    { url = "https://files.pythonhosted.org/packages/b4/2e/ffeb7f6256b33635c29dbed29a22a723ff2dd7401fff42ea60cf2060abfb/aiohttp-3.12.15-cp313-cp313-win32.whl", hash = "sha256:f813c3e9032331024de2eb2e32a88d86afb69291fbc37a3a3ae81cc9917fb3d0", size = 422647, upload-time = "2025-07-29T05:51:50.718Z" },
    { url = "https://files.pythonhosted.org/packages/1b/8e/78ee35774201f38d5e1ba079c9958f7629b1fd079459aea9467441dbfbf5/aiohttp-3.12.15-cp313-cp313-win_amd64.whl", hash = "sha256:1a649001580bdb37c6fdb1bebbd7e3bc688e8ec2b5c6f52edbb664662b17dc84", size = 449067, upload-time = "2025-07-29T05:51:52.549Z" },
]

[[package]]
name = "aiosignal"
version = "1.4.0"
source = { registry = "https://pypi.org/simple" }
dependencies = [
    { name = "frozenlist" },
    { name = "typing-extensions", marker = "python_full_version < '3.13'" },
]
sdist = { url = "https://files.pythonhosted.org/packages/61/62/06741b579156360248d1ec624842ad0edf697050bbaf7c3e46394e106ad1/aiosignal-1.4.0.tar.gz", hash = "sha256:f47eecd9468083c2029cc99945502cb7708b082c232f9aca65da147157b251c7", size = 25007, upload-time = "2025-07-03T22:54:43.528Z" }
wheels = [
    { url = "https://files.pythonhosted.org/packages/fb/76/641ae371508676492379f16e2fa48f4e2c11741bd63c48be4b12a6b09cba/aiosignal-1.4.0-py3-none-any.whl", hash = "sha256:053243f8b92b990551949e63930a839ff0cf0b0ebbe0597b0f3fb19e1a0fe82e", size = 7490, upload-time = "2025-07-03T22:54:42.156Z" },
]

[[package]]
name = "annotated-types"
version = "0.7.0"
source = { registry = "https://pypi.org/simple" }
sdist = { url = "https://files.pythonhosted.org/packages/ee/67/531ea369ba64dcff5ec9c3402f9f51bf748cec26dde048a2f973a4eea7f5/annotated_types-0.7.0.tar.gz", hash = "sha256:aff07c09a53a08bc8cfccb9c85b05f1aa9a2a6f23728d790723543408344ce89", size = 16081, upload-time = "2024-05-20T21:33:25.928Z" }
wheels = [
    { url = "https://files.pythonhosted.org/packages/78/b6/6307fbef88d9b5ee7421e68d78a9f162e0da4900bc5f5793f6d3d0e34fb8/annotated_types-0.7.0-py3-none-any.whl", hash = "sha256:1f02e8b43a8fbbc3f3e0d4f0f4bfc8131bcb4eebe8849b8e5c773f3a1c582a53", size = 13643, upload-time = "2024-05-20T21:33:24.1Z" },
]

[[package]]
name = "anyio"
version = "4.9.0"
source = { registry = "https://pypi.org/simple" }
dependencies = [
    { name = "idna" },
    { name = "sniffio" },
    { name = "typing-extensions", marker = "python_full_version < '3.13'" },
]
sdist = { url = "https://files.pythonhosted.org/packages/95/7d/4c1bd541d4dffa1b52bd83fb8527089e097a106fc90b467a7313b105f840/anyio-4.9.0.tar.gz", hash = "sha256:673c0c244e15788651a4ff38710fea9675823028a6f08a5eda409e0c9840a028", size = 190949, upload-time = "2025-03-17T00:02:54.77Z" }
wheels = [
    { url = "https://files.pythonhosted.org/packages/a1/ee/48ca1a7c89ffec8b6a0c5d02b89c305671d5ffd8d3c94acf8b8c408575bb/anyio-4.9.0-py3-none-any.whl", hash = "sha256:9f76d541cad6e36af7beb62e978876f3b41e3e04f2c1fbf0884604c0a9c4d93c", size = 100916, upload-time = "2025-03-17T00:02:52.713Z" },
]

[[package]]
<<<<<<< HEAD
name = "atomic-agents"
version = "1.1.11"
source = { registry = "https://pypi.org/simple" }
dependencies = [
    { name = "gitpython" },
    { name = "instructor" },
    { name = "mcp", extra = ["cli"] },
    { name = "pydantic" },
    { name = "pyfiglet" },
    { name = "pyyaml" },
    { name = "requests" },
    { name = "rich" },
    { name = "textual" },
]
sdist = { url = "https://files.pythonhosted.org/packages/be/e0/c90eff49a5a8a7abdce758832df916a2da7403b5a859d8fce83a5e55d458/atomic_agents-1.1.11.tar.gz", hash = "sha256:d4e9adfb7191309a42cc13d80675dd585233c3b069eb9083fc663ab1ef05c4ce", size = 33361, upload-time = "2025-07-09T12:09:48.192Z" }
wheels = [
    { url = "https://files.pythonhosted.org/packages/79/30/1a28546397f0553ca1fd9d54552e6a3ded06a64089b48c610963219724fa/atomic_agents-1.1.11-py3-none-any.whl", hash = "sha256:d6f814e2b47c826603ddde33a4a7ec04c62c65e971a897ca2dd3afc114391c5b", size = 46339, upload-time = "2025-07-09T12:09:46.874Z" },
]

[[package]]
name = "attrs"
version = "25.3.0"
source = { registry = "https://pypi.org/simple" }
sdist = { url = "https://files.pythonhosted.org/packages/5a/b0/1367933a8532ee6ff8d63537de4f1177af4bff9f3e829baf7331f595bb24/attrs-25.3.0.tar.gz", hash = "sha256:75d7cefc7fb576747b2c81b4442d4d4a1ce0900973527c011d1030fd3bf4af1b", size = 812032, upload-time = "2025-03-13T11:10:22.779Z" }
wheels = [
    { url = "https://files.pythonhosted.org/packages/77/06/bb80f5f86020c4551da315d78b3ab75e8228f89f0162f2c3a819e407941a/attrs-25.3.0-py3-none-any.whl", hash = "sha256:427318ce031701fea540783410126f03899a97ffc6f61596ad581ac2e40e3bc3", size = 63815, upload-time = "2025-03-13T11:10:21.14Z" },
]

[[package]]
name = "certifi"
version = "2025.7.14"
source = { registry = "https://pypi.org/simple" }
sdist = { url = "https://files.pythonhosted.org/packages/b3/76/52c535bcebe74590f296d6c77c86dabf761c41980e1347a2422e4aa2ae41/certifi-2025.7.14.tar.gz", hash = "sha256:8ea99dbdfaaf2ba2f9bac77b9249ef62ec5218e7c2b2e903378ed5fccf765995", size = 163981, upload-time = "2025-07-14T03:29:28.449Z" }
wheels = [
    { url = "https://files.pythonhosted.org/packages/4f/52/34c6cf5bb9285074dc3531c437b3919e825d976fde097a7a73f79e726d03/certifi-2025.7.14-py3-none-any.whl", hash = "sha256:6b31f564a415d79ee77df69d757bb49a5bb53bd9f756cbbe24394ffd6fc1f4b2", size = 162722, upload-time = "2025-07-14T03:29:26.863Z" },
=======
name = "appdirs"
version = "1.4.4"
source = { registry = "https://pypi.org/simple" }
sdist = { url = "https://files.pythonhosted.org/packages/d7/d8/05696357e0311f5b5c316d7b95f46c669dd9c15aaeecbb48c7d0aeb88c40/appdirs-1.4.4.tar.gz", hash = "sha256:7d5d0167b2b1ba821647616af46a749d1c653740dd0d2415100fe26e27afdf41", size = 13470, upload-time = "2020-05-11T07:59:51.037Z" }
wheels = [
    { url = "https://files.pythonhosted.org/packages/3b/00/2344469e2084fb287c2e0b57b72910309874c3245463acd6cf5e3db69324/appdirs-1.4.4-py2.py3-none-any.whl", hash = "sha256:a841dacd6b99318a741b166adb07e19ee71a274450e68237b4650ca1055ab128", size = 9566, upload-time = "2020-05-11T07:59:49.499Z" },
>>>>>>> 83e1213a
]

[[package]]
name = "cfgv"
version = "3.4.0"
source = { registry = "https://pypi.org/simple" }
sdist = { url = "https://files.pythonhosted.org/packages/11/74/539e56497d9bd1d484fd863dd69cbbfa653cd2aa27abfe35653494d85e94/cfgv-3.4.0.tar.gz", hash = "sha256:e52591d4c5f5dead8e0f673fb16db7949d2cfb3f7da4582893288f0ded8fe560", size = 7114, upload-time = "2023-08-12T20:38:17.776Z" }
wheels = [
    { url = "https://files.pythonhosted.org/packages/c5/55/51844dd50c4fc7a33b653bfaba4c2456f06955289ca770a5dbd5fd267374/cfgv-3.4.0-py2.py3-none-any.whl", hash = "sha256:b7265b1f29fd3316bfcd2b330d63d024f2bfd8bcb8b0272f8e19a504856c48f9", size = 7249, upload-time = "2023-08-12T20:38:16.269Z" },
]

[[package]]
name = "charset-normalizer"
version = "3.4.2"
source = { registry = "https://pypi.org/simple" }
sdist = { url = "https://files.pythonhosted.org/packages/e4/33/89c2ced2b67d1c2a61c19c6751aa8902d46ce3dacb23600a283619f5a12d/charset_normalizer-3.4.2.tar.gz", hash = "sha256:5baececa9ecba31eff645232d59845c07aa030f0c81ee70184a90d35099a0e63", size = 126367, upload-time = "2025-05-02T08:34:42.01Z" }
wheels = [
    { url = "https://files.pythonhosted.org/packages/d7/a4/37f4d6035c89cac7930395a35cc0f1b872e652eaafb76a6075943754f095/charset_normalizer-3.4.2-cp312-cp312-macosx_10_13_universal2.whl", hash = "sha256:0c29de6a1a95f24b9a1aa7aefd27d2487263f00dfd55a77719b530788f75cff7", size = 199936, upload-time = "2025-05-02T08:32:33.712Z" },
    { url = "https://files.pythonhosted.org/packages/ee/8a/1a5e33b73e0d9287274f899d967907cd0bf9c343e651755d9307e0dbf2b3/charset_normalizer-3.4.2-cp312-cp312-manylinux_2_17_aarch64.manylinux2014_aarch64.whl", hash = "sha256:cddf7bd982eaa998934a91f69d182aec997c6c468898efe6679af88283b498d3", size = 143790, upload-time = "2025-05-02T08:32:35.768Z" },
    { url = "https://files.pythonhosted.org/packages/66/52/59521f1d8e6ab1482164fa21409c5ef44da3e9f653c13ba71becdd98dec3/charset_normalizer-3.4.2-cp312-cp312-manylinux_2_17_ppc64le.manylinux2014_ppc64le.whl", hash = "sha256:fcbe676a55d7445b22c10967bceaaf0ee69407fbe0ece4d032b6eb8d4565982a", size = 153924, upload-time = "2025-05-02T08:32:37.284Z" },
    { url = "https://files.pythonhosted.org/packages/86/2d/fb55fdf41964ec782febbf33cb64be480a6b8f16ded2dbe8db27a405c09f/charset_normalizer-3.4.2-cp312-cp312-manylinux_2_17_s390x.manylinux2014_s390x.whl", hash = "sha256:d41c4d287cfc69060fa91cae9683eacffad989f1a10811995fa309df656ec214", size = 146626, upload-time = "2025-05-02T08:32:38.803Z" },
    { url = "https://files.pythonhosted.org/packages/8c/73/6ede2ec59bce19b3edf4209d70004253ec5f4e319f9a2e3f2f15601ed5f7/charset_normalizer-3.4.2-cp312-cp312-manylinux_2_17_x86_64.manylinux2014_x86_64.whl", hash = "sha256:4e594135de17ab3866138f496755f302b72157d115086d100c3f19370839dd3a", size = 148567, upload-time = "2025-05-02T08:32:40.251Z" },
    { url = "https://files.pythonhosted.org/packages/09/14/957d03c6dc343c04904530b6bef4e5efae5ec7d7990a7cbb868e4595ee30/charset_normalizer-3.4.2-cp312-cp312-manylinux_2_5_i686.manylinux1_i686.manylinux_2_17_i686.manylinux2014_i686.whl", hash = "sha256:cf713fe9a71ef6fd5adf7a79670135081cd4431c2943864757f0fa3a65b1fafd", size = 150957, upload-time = "2025-05-02T08:32:41.705Z" },
    { url = "https://files.pythonhosted.org/packages/0d/c8/8174d0e5c10ccebdcb1b53cc959591c4c722a3ad92461a273e86b9f5a302/charset_normalizer-3.4.2-cp312-cp312-musllinux_1_2_aarch64.whl", hash = "sha256:a370b3e078e418187da8c3674eddb9d983ec09445c99a3a263c2011993522981", size = 145408, upload-time = "2025-05-02T08:32:43.709Z" },
    { url = "https://files.pythonhosted.org/packages/58/aa/8904b84bc8084ac19dc52feb4f5952c6df03ffb460a887b42615ee1382e8/charset_normalizer-3.4.2-cp312-cp312-musllinux_1_2_i686.whl", hash = "sha256:a955b438e62efdf7e0b7b52a64dc5c3396e2634baa62471768a64bc2adb73d5c", size = 153399, upload-time = "2025-05-02T08:32:46.197Z" },
    { url = "https://files.pythonhosted.org/packages/c2/26/89ee1f0e264d201cb65cf054aca6038c03b1a0c6b4ae998070392a3ce605/charset_normalizer-3.4.2-cp312-cp312-musllinux_1_2_ppc64le.whl", hash = "sha256:7222ffd5e4de8e57e03ce2cef95a4c43c98fcb72ad86909abdfc2c17d227fc1b", size = 156815, upload-time = "2025-05-02T08:32:48.105Z" },
    { url = "https://files.pythonhosted.org/packages/fd/07/68e95b4b345bad3dbbd3a8681737b4338ff2c9df29856a6d6d23ac4c73cb/charset_normalizer-3.4.2-cp312-cp312-musllinux_1_2_s390x.whl", hash = "sha256:bee093bf902e1d8fc0ac143c88902c3dfc8941f7ea1d6a8dd2bcb786d33db03d", size = 154537, upload-time = "2025-05-02T08:32:49.719Z" },
    { url = "https://files.pythonhosted.org/packages/77/1a/5eefc0ce04affb98af07bc05f3bac9094513c0e23b0562d64af46a06aae4/charset_normalizer-3.4.2-cp312-cp312-musllinux_1_2_x86_64.whl", hash = "sha256:dedb8adb91d11846ee08bec4c8236c8549ac721c245678282dcb06b221aab59f", size = 149565, upload-time = "2025-05-02T08:32:51.404Z" },
    { url = "https://files.pythonhosted.org/packages/37/a0/2410e5e6032a174c95e0806b1a6585eb21e12f445ebe239fac441995226a/charset_normalizer-3.4.2-cp312-cp312-win32.whl", hash = "sha256:db4c7bf0e07fc3b7d89ac2a5880a6a8062056801b83ff56d8464b70f65482b6c", size = 98357, upload-time = "2025-05-02T08:32:53.079Z" },
    { url = "https://files.pythonhosted.org/packages/6c/4f/c02d5c493967af3eda9c771ad4d2bbc8df6f99ddbeb37ceea6e8716a32bc/charset_normalizer-3.4.2-cp312-cp312-win_amd64.whl", hash = "sha256:5a9979887252a82fefd3d3ed2a8e3b937a7a809f65dcb1e068b090e165bbe99e", size = 105776, upload-time = "2025-05-02T08:32:54.573Z" },
    { url = "https://files.pythonhosted.org/packages/ea/12/a93df3366ed32db1d907d7593a94f1fe6293903e3e92967bebd6950ed12c/charset_normalizer-3.4.2-cp313-cp313-macosx_10_13_universal2.whl", hash = "sha256:926ca93accd5d36ccdabd803392ddc3e03e6d4cd1cf17deff3b989ab8e9dbcf0", size = 199622, upload-time = "2025-05-02T08:32:56.363Z" },
    { url = "https://files.pythonhosted.org/packages/04/93/bf204e6f344c39d9937d3c13c8cd5bbfc266472e51fc8c07cb7f64fcd2de/charset_normalizer-3.4.2-cp313-cp313-manylinux_2_17_aarch64.manylinux2014_aarch64.whl", hash = "sha256:eba9904b0f38a143592d9fc0e19e2df0fa2e41c3c3745554761c5f6447eedabf", size = 143435, upload-time = "2025-05-02T08:32:58.551Z" },
    { url = "https://files.pythonhosted.org/packages/22/2a/ea8a2095b0bafa6c5b5a55ffdc2f924455233ee7b91c69b7edfcc9e02284/charset_normalizer-3.4.2-cp313-cp313-manylinux_2_17_ppc64le.manylinux2014_ppc64le.whl", hash = "sha256:3fddb7e2c84ac87ac3a947cb4e66d143ca5863ef48e4a5ecb83bd48619e4634e", size = 153653, upload-time = "2025-05-02T08:33:00.342Z" },
    { url = "https://files.pythonhosted.org/packages/b6/57/1b090ff183d13cef485dfbe272e2fe57622a76694061353c59da52c9a659/charset_normalizer-3.4.2-cp313-cp313-manylinux_2_17_s390x.manylinux2014_s390x.whl", hash = "sha256:98f862da73774290f251b9df8d11161b6cf25b599a66baf087c1ffe340e9bfd1", size = 146231, upload-time = "2025-05-02T08:33:02.081Z" },
    { url = "https://files.pythonhosted.org/packages/e2/28/ffc026b26f441fc67bd21ab7f03b313ab3fe46714a14b516f931abe1a2d8/charset_normalizer-3.4.2-cp313-cp313-manylinux_2_17_x86_64.manylinux2014_x86_64.whl", hash = "sha256:6c9379d65defcab82d07b2a9dfbfc2e95bc8fe0ebb1b176a3190230a3ef0e07c", size = 148243, upload-time = "2025-05-02T08:33:04.063Z" },
    { url = "https://files.pythonhosted.org/packages/c0/0f/9abe9bd191629c33e69e47c6ef45ef99773320e9ad8e9cb08b8ab4a8d4cb/charset_normalizer-3.4.2-cp313-cp313-manylinux_2_5_i686.manylinux1_i686.manylinux_2_17_i686.manylinux2014_i686.whl", hash = "sha256:e635b87f01ebc977342e2697d05b56632f5f879a4f15955dfe8cef2448b51691", size = 150442, upload-time = "2025-05-02T08:33:06.418Z" },
    { url = "https://files.pythonhosted.org/packages/67/7c/a123bbcedca91d5916c056407f89a7f5e8fdfce12ba825d7d6b9954a1a3c/charset_normalizer-3.4.2-cp313-cp313-musllinux_1_2_aarch64.whl", hash = "sha256:1c95a1e2902a8b722868587c0e1184ad5c55631de5afc0eb96bc4b0d738092c0", size = 145147, upload-time = "2025-05-02T08:33:08.183Z" },
    { url = "https://files.pythonhosted.org/packages/ec/fe/1ac556fa4899d967b83e9893788e86b6af4d83e4726511eaaad035e36595/charset_normalizer-3.4.2-cp313-cp313-musllinux_1_2_i686.whl", hash = "sha256:ef8de666d6179b009dce7bcb2ad4c4a779f113f12caf8dc77f0162c29d20490b", size = 153057, upload-time = "2025-05-02T08:33:09.986Z" },
    { url = "https://files.pythonhosted.org/packages/2b/ff/acfc0b0a70b19e3e54febdd5301a98b72fa07635e56f24f60502e954c461/charset_normalizer-3.4.2-cp313-cp313-musllinux_1_2_ppc64le.whl", hash = "sha256:32fc0341d72e0f73f80acb0a2c94216bd704f4f0bce10aedea38f30502b271ff", size = 156454, upload-time = "2025-05-02T08:33:11.814Z" },
    { url = "https://files.pythonhosted.org/packages/92/08/95b458ce9c740d0645feb0e96cea1f5ec946ea9c580a94adfe0b617f3573/charset_normalizer-3.4.2-cp313-cp313-musllinux_1_2_s390x.whl", hash = "sha256:289200a18fa698949d2b39c671c2cc7a24d44096784e76614899a7ccf2574b7b", size = 154174, upload-time = "2025-05-02T08:33:13.707Z" },
    { url = "https://files.pythonhosted.org/packages/78/be/8392efc43487ac051eee6c36d5fbd63032d78f7728cb37aebcc98191f1ff/charset_normalizer-3.4.2-cp313-cp313-musllinux_1_2_x86_64.whl", hash = "sha256:4a476b06fbcf359ad25d34a057b7219281286ae2477cc5ff5e3f70a246971148", size = 149166, upload-time = "2025-05-02T08:33:15.458Z" },
    { url = "https://files.pythonhosted.org/packages/44/96/392abd49b094d30b91d9fbda6a69519e95802250b777841cf3bda8fe136c/charset_normalizer-3.4.2-cp313-cp313-win32.whl", hash = "sha256:aaeeb6a479c7667fbe1099af9617c83aaca22182d6cf8c53966491a0f1b7ffb7", size = 98064, upload-time = "2025-05-02T08:33:17.06Z" },
    { url = "https://files.pythonhosted.org/packages/e9/b0/0200da600134e001d91851ddc797809e2fe0ea72de90e09bec5a2fbdaccb/charset_normalizer-3.4.2-cp313-cp313-win_amd64.whl", hash = "sha256:aa6af9e7d59f9c12b33ae4e9450619cf2488e2bbe9b44030905877f0b2324980", size = 105641, upload-time = "2025-05-02T08:33:18.753Z" },
    { url = "https://files.pythonhosted.org/packages/20/94/c5790835a017658cbfabd07f3bfb549140c3ac458cfc196323996b10095a/charset_normalizer-3.4.2-py3-none-any.whl", hash = "sha256:7f56930ab0abd1c45cd15be65cc741c28b1c9a34876ce8c17a2fa107810c0af0", size = 52626, upload-time = "2025-05-02T08:34:40.053Z" },
]

[[package]]
name = "click"
version = "8.2.1"
source = { registry = "https://pypi.org/simple" }
dependencies = [
    { name = "colorama", marker = "sys_platform == 'win32'" },
]
sdist = { url = "https://files.pythonhosted.org/packages/60/6c/8ca2efa64cf75a977a0d7fac081354553ebe483345c734fb6b6515d96bbc/click-8.2.1.tar.gz", hash = "sha256:27c491cc05d968d271d5a1db13e3b5a184636d9d930f148c50b038f0d0646202", size = 286342, upload-time = "2025-05-20T23:19:49.832Z" }
wheels = [
    { url = "https://files.pythonhosted.org/packages/85/32/10bb5764d90a8eee674e9dc6f4db6a0ab47c8c4d0d83c27f7c39ac415a4d/click-8.2.1-py3-none-any.whl", hash = "sha256:61a3265b914e850b85317d0b3109c7f8cd35a670f963866005d6ef1d5175a12b", size = 102215, upload-time = "2025-05-20T23:19:47.796Z" },
]

[[package]]
name = "colorama"
version = "0.4.6"
source = { registry = "https://pypi.org/simple" }
sdist = { url = "https://files.pythonhosted.org/packages/d8/53/6f443c9a4a8358a93a6792e2acffb9d9d5cb0a5cfd8802644b7b1c9a02e4/colorama-0.4.6.tar.gz", hash = "sha256:08695f5cb7ed6e0531a20572697297273c47b8cae5a63ffc6d6ed5c201be6e44", size = 27697, upload-time = "2022-10-25T02:36:22.414Z" }
wheels = [
    { url = "https://files.pythonhosted.org/packages/d1/d6/3965ed04c63042e047cb6a3e6ed1a63a35087b6a609aa3a15ed8ac56c221/colorama-0.4.6-py2.py3-none-any.whl", hash = "sha256:4f1d9991f5acc0ca119f9d443620b77f9d6b33703e51011c16baf57afb285fc6", size = 25335, upload-time = "2022-10-25T02:36:20.889Z" },
]

[[package]]
name = "diskcache"
version = "5.6.3"
source = { registry = "https://pypi.org/simple" }
sdist = { url = "https://files.pythonhosted.org/packages/3f/21/1c1ffc1a039ddcc459db43cc108658f32c57d271d7289a2794e401d0fdb6/diskcache-5.6.3.tar.gz", hash = "sha256:2c3a3fa2743d8535d832ec61c2054a1641f41775aa7c556758a109941e33e4fc", size = 67916, upload-time = "2023-08-31T06:12:00.316Z" }
wheels = [
    { url = "https://files.pythonhosted.org/packages/3f/27/4570e78fc0bf5ea0ca45eb1de3818a23787af9b390c0b0a0033a1b8236f9/diskcache-5.6.3-py3-none-any.whl", hash = "sha256:5e31b2d5fbad117cc363ebaf6b689474db18a1f6438bc82358b024abd4c2ca19", size = 45550, upload-time = "2023-08-31T06:11:58.822Z" },
]

[[package]]
name = "distlib"
version = "0.4.0"
source = { registry = "https://pypi.org/simple" }
sdist = { url = "https://files.pythonhosted.org/packages/96/8e/709914eb2b5749865801041647dc7f4e6d00b549cfe88b65ca192995f07c/distlib-0.4.0.tar.gz", hash = "sha256:feec40075be03a04501a973d81f633735b4b69f98b05450592310c0f401a4e0d", size = 614605, upload-time = "2025-07-17T16:52:00.465Z" }
wheels = [
    { url = "https://files.pythonhosted.org/packages/33/6b/e0547afaf41bf2c42e52430072fa5658766e3d65bd4b03a563d1b6336f57/distlib-0.4.0-py2.py3-none-any.whl", hash = "sha256:9659f7d87e46584a30b5780e43ac7a2143098441670ff0a49d5f9034c54a6c16", size = 469047, upload-time = "2025-07-17T16:51:58.613Z" },
]

[[package]]
<<<<<<< HEAD
name = "distro"
version = "1.9.0"
source = { registry = "https://pypi.org/simple" }
sdist = { url = "https://files.pythonhosted.org/packages/fc/f8/98eea607f65de6527f8a2e8885fc8015d3e6f5775df186e443e0964a11c3/distro-1.9.0.tar.gz", hash = "sha256:2fa77c6fd8940f116ee1d6b94a2f90b13b5ea8d019b98bc8bafdcabcdd9bdbed", size = 60722, upload-time = "2023-12-24T09:54:32.31Z" }
wheels = [
    { url = "https://files.pythonhosted.org/packages/12/b3/231ffd4ab1fc9d679809f356cebee130ac7daa00d6d6f3206dd4fd137e9e/distro-1.9.0-py3-none-any.whl", hash = "sha256:7bffd925d65168f85027d8da9af6bddab658135b840670a223589bc0c8ef02b2", size = 20277, upload-time = "2023-12-24T09:54:30.421Z" },
]

[[package]]
name = "docstring-parser"
version = "0.17.0"
source = { registry = "https://pypi.org/simple" }
sdist = { url = "https://files.pythonhosted.org/packages/b2/9d/c3b43da9515bd270df0f80548d9944e389870713cc1fe2b8fb35fe2bcefd/docstring_parser-0.17.0.tar.gz", hash = "sha256:583de4a309722b3315439bb31d64ba3eebada841f2e2cee23b99df001434c912", size = 27442, upload-time = "2025-07-21T07:35:01.868Z" }
wheels = [
    { url = "https://files.pythonhosted.org/packages/55/e2/2537ebcff11c1ee1ff17d8d0b6f4db75873e3b0fb32c2d4a2ee31ecb310a/docstring_parser-0.17.0-py3-none-any.whl", hash = "sha256:cf2569abd23dce8099b300f9b4fa8191e9582dda731fd533daf54c4551658708", size = 36896, upload-time = "2025-07-21T07:35:00.684Z" },
=======
name = "dotenv"
version = "0.9.9"
source = { registry = "https://pypi.org/simple" }
dependencies = [
    { name = "python-dotenv" },
]
wheels = [
    { url = "https://files.pythonhosted.org/packages/b2/b7/545d2c10c1fc15e48653c91efde329a790f2eecfbbf2bd16003b5db2bab0/dotenv-0.9.9-py2.py3-none-any.whl", hash = "sha256:29cf74a087b31dafdb5a446b6d7e11cbce8ed2741540e2339c69fbef92c94ce9", size = 1892, upload-time = "2025-02-19T22:15:01.647Z" },
>>>>>>> 83e1213a
]

[[package]]
name = "fastapi"
version = "0.116.1"
source = { registry = "https://pypi.org/simple" }
dependencies = [
    { name = "pydantic" },
    { name = "starlette" },
    { name = "typing-extensions" },
]
sdist = { url = "https://files.pythonhosted.org/packages/78/d7/6c8b3bfe33eeffa208183ec037fee0cce9f7f024089ab1c5d12ef04bd27c/fastapi-0.116.1.tar.gz", hash = "sha256:ed52cbf946abfd70c5a0dccb24673f0670deeb517a88b3544d03c2a6bf283143", size = 296485, upload-time = "2025-07-11T16:22:32.057Z" }
wheels = [
    { url = "https://files.pythonhosted.org/packages/e5/47/d63c60f59a59467fda0f93f46335c9d18526d7071f025cb5b89d5353ea42/fastapi-0.116.1-py3-none-any.whl", hash = "sha256:c46ac7c312df840f0c9e220f7964bada936781bc4e2e6eb71f1c4d7553786565", size = 95631, upload-time = "2025-07-11T16:22:30.485Z" },
]

[[package]]
name = "filelock"
version = "3.18.0"
source = { registry = "https://pypi.org/simple" }
sdist = { url = "https://files.pythonhosted.org/packages/0a/10/c23352565a6544bdc5353e0b15fc1c563352101f30e24bf500207a54df9a/filelock-3.18.0.tar.gz", hash = "sha256:adbc88eabb99d2fec8c9c1b229b171f18afa655400173ddc653d5d01501fb9f2", size = 18075, upload-time = "2025-03-14T07:11:40.47Z" }
wheels = [
    { url = "https://files.pythonhosted.org/packages/4d/36/2a115987e2d8c300a974597416d9de88f2444426de9571f4b59b2cca3acc/filelock-3.18.0-py3-none-any.whl", hash = "sha256:c401f4f8377c4464e6db25fff06205fd89bdd83b65eb0488ed1b160f780e21de", size = 16215, upload-time = "2025-03-14T07:11:39.145Z" },
]

[[package]]
name = "frozenlist"
version = "1.7.0"
source = { registry = "https://pypi.org/simple" }
sdist = { url = "https://files.pythonhosted.org/packages/79/b1/b64018016eeb087db503b038296fd782586432b9c077fc5c7839e9cb6ef6/frozenlist-1.7.0.tar.gz", hash = "sha256:2e310d81923c2437ea8670467121cc3e9b0f76d3043cc1d2331d56c7fb7a3a8f", size = 45078, upload-time = "2025-06-09T23:02:35.538Z" }
wheels = [
    { url = "https://files.pythonhosted.org/packages/ef/a2/c8131383f1e66adad5f6ecfcce383d584ca94055a34d683bbb24ac5f2f1c/frozenlist-1.7.0-cp312-cp312-macosx_10_13_universal2.whl", hash = "sha256:3dbf9952c4bb0e90e98aec1bd992b3318685005702656bc6f67c1a32b76787f2", size = 81424, upload-time = "2025-06-09T23:00:42.24Z" },
    { url = "https://files.pythonhosted.org/packages/4c/9d/02754159955088cb52567337d1113f945b9e444c4960771ea90eb73de8db/frozenlist-1.7.0-cp312-cp312-macosx_10_13_x86_64.whl", hash = "sha256:1f5906d3359300b8a9bb194239491122e6cf1444c2efb88865426f170c262cdb", size = 47952, upload-time = "2025-06-09T23:00:43.481Z" },
    { url = "https://files.pythonhosted.org/packages/01/7a/0046ef1bd6699b40acd2067ed6d6670b4db2f425c56980fa21c982c2a9db/frozenlist-1.7.0-cp312-cp312-macosx_11_0_arm64.whl", hash = "sha256:3dabd5a8f84573c8d10d8859a50ea2dec01eea372031929871368c09fa103478", size = 46688, upload-time = "2025-06-09T23:00:44.793Z" },
    { url = "https://files.pythonhosted.org/packages/d6/a2/a910bafe29c86997363fb4c02069df4ff0b5bc39d33c5198b4e9dd42d8f8/frozenlist-1.7.0-cp312-cp312-manylinux_2_17_aarch64.manylinux2014_aarch64.whl", hash = "sha256:aa57daa5917f1738064f302bf2626281a1cb01920c32f711fbc7bc36111058a8", size = 243084, upload-time = "2025-06-09T23:00:46.125Z" },
    { url = "https://files.pythonhosted.org/packages/64/3e/5036af9d5031374c64c387469bfcc3af537fc0f5b1187d83a1cf6fab1639/frozenlist-1.7.0-cp312-cp312-manylinux_2_17_armv7l.manylinux2014_armv7l.manylinux_2_31_armv7l.whl", hash = "sha256:c193dda2b6d49f4c4398962810fa7d7c78f032bf45572b3e04dd5249dff27e08", size = 233524, upload-time = "2025-06-09T23:00:47.73Z" },
    { url = "https://files.pythonhosted.org/packages/06/39/6a17b7c107a2887e781a48ecf20ad20f1c39d94b2a548c83615b5b879f28/frozenlist-1.7.0-cp312-cp312-manylinux_2_17_ppc64le.manylinux2014_ppc64le.whl", hash = "sha256:bfe2b675cf0aaa6d61bf8fbffd3c274b3c9b7b1623beb3809df8a81399a4a9c4", size = 248493, upload-time = "2025-06-09T23:00:49.742Z" },
    { url = "https://files.pythonhosted.org/packages/be/00/711d1337c7327d88c44d91dd0f556a1c47fb99afc060ae0ef66b4d24793d/frozenlist-1.7.0-cp312-cp312-manylinux_2_17_s390x.manylinux2014_s390x.whl", hash = "sha256:8fc5d5cda37f62b262405cf9652cf0856839c4be8ee41be0afe8858f17f4c94b", size = 244116, upload-time = "2025-06-09T23:00:51.352Z" },
    { url = "https://files.pythonhosted.org/packages/24/fe/74e6ec0639c115df13d5850e75722750adabdc7de24e37e05a40527ca539/frozenlist-1.7.0-cp312-cp312-manylinux_2_5_i686.manylinux1_i686.manylinux_2_17_i686.manylinux2014_i686.whl", hash = "sha256:b0d5ce521d1dd7d620198829b87ea002956e4319002ef0bc8d3e6d045cb4646e", size = 224557, upload-time = "2025-06-09T23:00:52.855Z" },
    { url = "https://files.pythonhosted.org/packages/8d/db/48421f62a6f77c553575201e89048e97198046b793f4a089c79a6e3268bd/frozenlist-1.7.0-cp312-cp312-manylinux_2_5_x86_64.manylinux1_x86_64.manylinux_2_17_x86_64.manylinux2014_x86_64.whl", hash = "sha256:488d0a7d6a0008ca0db273c542098a0fa9e7dfaa7e57f70acef43f32b3f69dca", size = 241820, upload-time = "2025-06-09T23:00:54.43Z" },
    { url = "https://files.pythonhosted.org/packages/1d/fa/cb4a76bea23047c8462976ea7b7a2bf53997a0ca171302deae9d6dd12096/frozenlist-1.7.0-cp312-cp312-musllinux_1_2_aarch64.whl", hash = "sha256:15a7eaba63983d22c54d255b854e8108e7e5f3e89f647fc854bd77a237e767df", size = 236542, upload-time = "2025-06-09T23:00:56.409Z" },
    { url = "https://files.pythonhosted.org/packages/5d/32/476a4b5cfaa0ec94d3f808f193301debff2ea42288a099afe60757ef6282/frozenlist-1.7.0-cp312-cp312-musllinux_1_2_armv7l.whl", hash = "sha256:1eaa7e9c6d15df825bf255649e05bd8a74b04a4d2baa1ae46d9c2d00b2ca2cb5", size = 249350, upload-time = "2025-06-09T23:00:58.468Z" },
    { url = "https://files.pythonhosted.org/packages/8d/ba/9a28042f84a6bf8ea5dbc81cfff8eaef18d78b2a1ad9d51c7bc5b029ad16/frozenlist-1.7.0-cp312-cp312-musllinux_1_2_i686.whl", hash = "sha256:e4389e06714cfa9d47ab87f784a7c5be91d3934cd6e9a7b85beef808297cc025", size = 225093, upload-time = "2025-06-09T23:01:00.015Z" },
    { url = "https://files.pythonhosted.org/packages/bc/29/3a32959e68f9cf000b04e79ba574527c17e8842e38c91d68214a37455786/frozenlist-1.7.0-cp312-cp312-musllinux_1_2_ppc64le.whl", hash = "sha256:73bd45e1488c40b63fe5a7df892baf9e2a4d4bb6409a2b3b78ac1c6236178e01", size = 245482, upload-time = "2025-06-09T23:01:01.474Z" },
    { url = "https://files.pythonhosted.org/packages/80/e8/edf2f9e00da553f07f5fa165325cfc302dead715cab6ac8336a5f3d0adc2/frozenlist-1.7.0-cp312-cp312-musllinux_1_2_s390x.whl", hash = "sha256:99886d98e1643269760e5fe0df31e5ae7050788dd288947f7f007209b8c33f08", size = 249590, upload-time = "2025-06-09T23:01:02.961Z" },
    { url = "https://files.pythonhosted.org/packages/1c/80/9a0eb48b944050f94cc51ee1c413eb14a39543cc4f760ed12657a5a3c45a/frozenlist-1.7.0-cp312-cp312-musllinux_1_2_x86_64.whl", hash = "sha256:290a172aae5a4c278c6da8a96222e6337744cd9c77313efe33d5670b9f65fc43", size = 237785, upload-time = "2025-06-09T23:01:05.095Z" },
    { url = "https://files.pythonhosted.org/packages/f3/74/87601e0fb0369b7a2baf404ea921769c53b7ae00dee7dcfe5162c8c6dbf0/frozenlist-1.7.0-cp312-cp312-win32.whl", hash = "sha256:426c7bc70e07cfebc178bc4c2bf2d861d720c4fff172181eeb4a4c41d4ca2ad3", size = 39487, upload-time = "2025-06-09T23:01:06.54Z" },
    { url = "https://files.pythonhosted.org/packages/0b/15/c026e9a9fc17585a9d461f65d8593d281fedf55fbf7eb53f16c6df2392f9/frozenlist-1.7.0-cp312-cp312-win_amd64.whl", hash = "sha256:563b72efe5da92e02eb68c59cb37205457c977aa7a449ed1b37e6939e5c47c6a", size = 43874, upload-time = "2025-06-09T23:01:07.752Z" },
    { url = "https://files.pythonhosted.org/packages/24/90/6b2cebdabdbd50367273c20ff6b57a3dfa89bd0762de02c3a1eb42cb6462/frozenlist-1.7.0-cp313-cp313-macosx_10_13_universal2.whl", hash = "sha256:ee80eeda5e2a4e660651370ebffd1286542b67e268aa1ac8d6dbe973120ef7ee", size = 79791, upload-time = "2025-06-09T23:01:09.368Z" },
    { url = "https://files.pythonhosted.org/packages/83/2e/5b70b6a3325363293fe5fc3ae74cdcbc3e996c2a11dde2fd9f1fb0776d19/frozenlist-1.7.0-cp313-cp313-macosx_10_13_x86_64.whl", hash = "sha256:d1a81c85417b914139e3a9b995d4a1c84559afc839a93cf2cb7f15e6e5f6ed2d", size = 47165, upload-time = "2025-06-09T23:01:10.653Z" },
    { url = "https://files.pythonhosted.org/packages/f4/25/a0895c99270ca6966110f4ad98e87e5662eab416a17e7fd53c364bf8b954/frozenlist-1.7.0-cp313-cp313-macosx_11_0_arm64.whl", hash = "sha256:cbb65198a9132ebc334f237d7b0df163e4de83fb4f2bdfe46c1e654bdb0c5d43", size = 45881, upload-time = "2025-06-09T23:01:12.296Z" },
    { url = "https://files.pythonhosted.org/packages/19/7c/71bb0bbe0832793c601fff68cd0cf6143753d0c667f9aec93d3c323f4b55/frozenlist-1.7.0-cp313-cp313-manylinux_2_17_aarch64.manylinux2014_aarch64.whl", hash = "sha256:dab46c723eeb2c255a64f9dc05b8dd601fde66d6b19cdb82b2e09cc6ff8d8b5d", size = 232409, upload-time = "2025-06-09T23:01:13.641Z" },
    { url = "https://files.pythonhosted.org/packages/c0/45/ed2798718910fe6eb3ba574082aaceff4528e6323f9a8570be0f7028d8e9/frozenlist-1.7.0-cp313-cp313-manylinux_2_17_armv7l.manylinux2014_armv7l.manylinux_2_31_armv7l.whl", hash = "sha256:6aeac207a759d0dedd2e40745575ae32ab30926ff4fa49b1635def65806fddee", size = 225132, upload-time = "2025-06-09T23:01:15.264Z" },
    { url = "https://files.pythonhosted.org/packages/ba/e2/8417ae0f8eacb1d071d4950f32f229aa6bf68ab69aab797b72a07ea68d4f/frozenlist-1.7.0-cp313-cp313-manylinux_2_17_ppc64le.manylinux2014_ppc64le.whl", hash = "sha256:bd8c4e58ad14b4fa7802b8be49d47993182fdd4023393899632c88fd8cd994eb", size = 237638, upload-time = "2025-06-09T23:01:16.752Z" },
    { url = "https://files.pythonhosted.org/packages/f8/b7/2ace5450ce85f2af05a871b8c8719b341294775a0a6c5585d5e6170f2ce7/frozenlist-1.7.0-cp313-cp313-manylinux_2_17_s390x.manylinux2014_s390x.whl", hash = "sha256:04fb24d104f425da3540ed83cbfc31388a586a7696142004c577fa61c6298c3f", size = 233539, upload-time = "2025-06-09T23:01:18.202Z" },
    { url = "https://files.pythonhosted.org/packages/46/b9/6989292c5539553dba63f3c83dc4598186ab2888f67c0dc1d917e6887db6/frozenlist-1.7.0-cp313-cp313-manylinux_2_5_i686.manylinux1_i686.manylinux_2_17_i686.manylinux2014_i686.whl", hash = "sha256:6a5c505156368e4ea6b53b5ac23c92d7edc864537ff911d2fb24c140bb175e60", size = 215646, upload-time = "2025-06-09T23:01:19.649Z" },
    { url = "https://files.pythonhosted.org/packages/72/31/bc8c5c99c7818293458fe745dab4fd5730ff49697ccc82b554eb69f16a24/frozenlist-1.7.0-cp313-cp313-manylinux_2_5_x86_64.manylinux1_x86_64.manylinux_2_17_x86_64.manylinux2014_x86_64.whl", hash = "sha256:8bd7eb96a675f18aa5c553eb7ddc24a43c8c18f22e1f9925528128c052cdbe00", size = 232233, upload-time = "2025-06-09T23:01:21.175Z" },
    { url = "https://files.pythonhosted.org/packages/59/52/460db4d7ba0811b9ccb85af996019f5d70831f2f5f255f7cc61f86199795/frozenlist-1.7.0-cp313-cp313-musllinux_1_2_aarch64.whl", hash = "sha256:05579bf020096fe05a764f1f84cd104a12f78eaab68842d036772dc6d4870b4b", size = 227996, upload-time = "2025-06-09T23:01:23.098Z" },
    { url = "https://files.pythonhosted.org/packages/ba/c9/f4b39e904c03927b7ecf891804fd3b4df3db29b9e487c6418e37988d6e9d/frozenlist-1.7.0-cp313-cp313-musllinux_1_2_armv7l.whl", hash = "sha256:376b6222d114e97eeec13d46c486facd41d4f43bab626b7c3f6a8b4e81a5192c", size = 242280, upload-time = "2025-06-09T23:01:24.808Z" },
    { url = "https://files.pythonhosted.org/packages/b8/33/3f8d6ced42f162d743e3517781566b8481322be321b486d9d262adf70bfb/frozenlist-1.7.0-cp313-cp313-musllinux_1_2_i686.whl", hash = "sha256:0aa7e176ebe115379b5b1c95b4096fb1c17cce0847402e227e712c27bdb5a949", size = 217717, upload-time = "2025-06-09T23:01:26.28Z" },
    { url = "https://files.pythonhosted.org/packages/3e/e8/ad683e75da6ccef50d0ab0c2b2324b32f84fc88ceee778ed79b8e2d2fe2e/frozenlist-1.7.0-cp313-cp313-musllinux_1_2_ppc64le.whl", hash = "sha256:3fbba20e662b9c2130dc771e332a99eff5da078b2b2648153a40669a6d0e36ca", size = 236644, upload-time = "2025-06-09T23:01:27.887Z" },
    { url = "https://files.pythonhosted.org/packages/b2/14/8d19ccdd3799310722195a72ac94ddc677541fb4bef4091d8e7775752360/frozenlist-1.7.0-cp313-cp313-musllinux_1_2_s390x.whl", hash = "sha256:f3f4410a0a601d349dd406b5713fec59b4cee7e71678d5b17edda7f4655a940b", size = 238879, upload-time = "2025-06-09T23:01:29.524Z" },
    { url = "https://files.pythonhosted.org/packages/ce/13/c12bf657494c2fd1079a48b2db49fa4196325909249a52d8f09bc9123fd7/frozenlist-1.7.0-cp313-cp313-musllinux_1_2_x86_64.whl", hash = "sha256:e2cdfaaec6a2f9327bf43c933c0319a7c429058e8537c508964a133dffee412e", size = 232502, upload-time = "2025-06-09T23:01:31.287Z" },
    { url = "https://files.pythonhosted.org/packages/d7/8b/e7f9dfde869825489382bc0d512c15e96d3964180c9499efcec72e85db7e/frozenlist-1.7.0-cp313-cp313-win32.whl", hash = "sha256:5fc4df05a6591c7768459caba1b342d9ec23fa16195e744939ba5914596ae3e1", size = 39169, upload-time = "2025-06-09T23:01:35.503Z" },
    { url = "https://files.pythonhosted.org/packages/35/89/a487a98d94205d85745080a37860ff5744b9820a2c9acbcdd9440bfddf98/frozenlist-1.7.0-cp313-cp313-win_amd64.whl", hash = "sha256:52109052b9791a3e6b5d1b65f4b909703984b770694d3eb64fad124c835d7cba", size = 43219, upload-time = "2025-06-09T23:01:36.784Z" },
    { url = "https://files.pythonhosted.org/packages/56/d5/5c4cf2319a49eddd9dd7145e66c4866bdc6f3dbc67ca3d59685149c11e0d/frozenlist-1.7.0-cp313-cp313t-macosx_10_13_universal2.whl", hash = "sha256:a6f86e4193bb0e235ef6ce3dde5cbabed887e0b11f516ce8a0f4d3b33078ec2d", size = 84345, upload-time = "2025-06-09T23:01:38.295Z" },
    { url = "https://files.pythonhosted.org/packages/a4/7d/ec2c1e1dc16b85bc9d526009961953df9cec8481b6886debb36ec9107799/frozenlist-1.7.0-cp313-cp313t-macosx_10_13_x86_64.whl", hash = "sha256:82d664628865abeb32d90ae497fb93df398a69bb3434463d172b80fc25b0dd7d", size = 48880, upload-time = "2025-06-09T23:01:39.887Z" },
    { url = "https://files.pythonhosted.org/packages/69/86/f9596807b03de126e11e7d42ac91e3d0b19a6599c714a1989a4e85eeefc4/frozenlist-1.7.0-cp313-cp313t-macosx_11_0_arm64.whl", hash = "sha256:912a7e8375a1c9a68325a902f3953191b7b292aa3c3fb0d71a216221deca460b", size = 48498, upload-time = "2025-06-09T23:01:41.318Z" },
    { url = "https://files.pythonhosted.org/packages/5e/cb/df6de220f5036001005f2d726b789b2c0b65f2363b104bbc16f5be8084f8/frozenlist-1.7.0-cp313-cp313t-manylinux_2_17_aarch64.manylinux2014_aarch64.whl", hash = "sha256:9537c2777167488d539bc5de2ad262efc44388230e5118868e172dd4a552b146", size = 292296, upload-time = "2025-06-09T23:01:42.685Z" },
    { url = "https://files.pythonhosted.org/packages/83/1f/de84c642f17c8f851a2905cee2dae401e5e0daca9b5ef121e120e19aa825/frozenlist-1.7.0-cp313-cp313t-manylinux_2_17_armv7l.manylinux2014_armv7l.manylinux_2_31_armv7l.whl", hash = "sha256:f34560fb1b4c3e30ba35fa9a13894ba39e5acfc5f60f57d8accde65f46cc5e74", size = 273103, upload-time = "2025-06-09T23:01:44.166Z" },
    { url = "https://files.pythonhosted.org/packages/88/3c/c840bfa474ba3fa13c772b93070893c6e9d5c0350885760376cbe3b6c1b3/frozenlist-1.7.0-cp313-cp313t-manylinux_2_17_ppc64le.manylinux2014_ppc64le.whl", hash = "sha256:acd03d224b0175f5a850edc104ac19040d35419eddad04e7cf2d5986d98427f1", size = 292869, upload-time = "2025-06-09T23:01:45.681Z" },
    { url = "https://files.pythonhosted.org/packages/a6/1c/3efa6e7d5a39a1d5ef0abeb51c48fb657765794a46cf124e5aca2c7a592c/frozenlist-1.7.0-cp313-cp313t-manylinux_2_17_s390x.manylinux2014_s390x.whl", hash = "sha256:f2038310bc582f3d6a09b3816ab01737d60bf7b1ec70f5356b09e84fb7408ab1", size = 291467, upload-time = "2025-06-09T23:01:47.234Z" },
    { url = "https://files.pythonhosted.org/packages/4f/00/d5c5e09d4922c395e2f2f6b79b9a20dab4b67daaf78ab92e7729341f61f6/frozenlist-1.7.0-cp313-cp313t-manylinux_2_5_i686.manylinux1_i686.manylinux_2_17_i686.manylinux2014_i686.whl", hash = "sha256:b8c05e4c8e5f36e5e088caa1bf78a687528f83c043706640a92cb76cd6999384", size = 266028, upload-time = "2025-06-09T23:01:48.819Z" },
    { url = "https://files.pythonhosted.org/packages/4e/27/72765be905619dfde25a7f33813ac0341eb6b076abede17a2e3fbfade0cb/frozenlist-1.7.0-cp313-cp313t-manylinux_2_5_x86_64.manylinux1_x86_64.manylinux_2_17_x86_64.manylinux2014_x86_64.whl", hash = "sha256:765bb588c86e47d0b68f23c1bee323d4b703218037765dcf3f25c838c6fecceb", size = 284294, upload-time = "2025-06-09T23:01:50.394Z" },
    { url = "https://files.pythonhosted.org/packages/88/67/c94103a23001b17808eb7dd1200c156bb69fb68e63fcf0693dde4cd6228c/frozenlist-1.7.0-cp313-cp313t-musllinux_1_2_aarch64.whl", hash = "sha256:32dc2e08c67d86d0969714dd484fd60ff08ff81d1a1e40a77dd34a387e6ebc0c", size = 281898, upload-time = "2025-06-09T23:01:52.234Z" },
    { url = "https://files.pythonhosted.org/packages/42/34/a3e2c00c00f9e2a9db5653bca3fec306349e71aff14ae45ecc6d0951dd24/frozenlist-1.7.0-cp313-cp313t-musllinux_1_2_armv7l.whl", hash = "sha256:c0303e597eb5a5321b4de9c68e9845ac8f290d2ab3f3e2c864437d3c5a30cd65", size = 290465, upload-time = "2025-06-09T23:01:53.788Z" },
    { url = "https://files.pythonhosted.org/packages/bb/73/f89b7fbce8b0b0c095d82b008afd0590f71ccb3dee6eee41791cf8cd25fd/frozenlist-1.7.0-cp313-cp313t-musllinux_1_2_i686.whl", hash = "sha256:a47f2abb4e29b3a8d0b530f7c3598badc6b134562b1a5caee867f7c62fee51e3", size = 266385, upload-time = "2025-06-09T23:01:55.769Z" },
    { url = "https://files.pythonhosted.org/packages/cd/45/e365fdb554159462ca12df54bc59bfa7a9a273ecc21e99e72e597564d1ae/frozenlist-1.7.0-cp313-cp313t-musllinux_1_2_ppc64le.whl", hash = "sha256:3d688126c242a6fabbd92e02633414d40f50bb6002fa4cf995a1d18051525657", size = 288771, upload-time = "2025-06-09T23:01:57.4Z" },
    { url = "https://files.pythonhosted.org/packages/00/11/47b6117002a0e904f004d70ec5194fe9144f117c33c851e3d51c765962d0/frozenlist-1.7.0-cp313-cp313t-musllinux_1_2_s390x.whl", hash = "sha256:4e7e9652b3d367c7bd449a727dc79d5043f48b88d0cbfd4f9f1060cf2b414104", size = 288206, upload-time = "2025-06-09T23:01:58.936Z" },
    { url = "https://files.pythonhosted.org/packages/40/37/5f9f3c3fd7f7746082ec67bcdc204db72dad081f4f83a503d33220a92973/frozenlist-1.7.0-cp313-cp313t-musllinux_1_2_x86_64.whl", hash = "sha256:1a85e345b4c43db8b842cab1feb41be5cc0b10a1830e6295b69d7310f99becaf", size = 282620, upload-time = "2025-06-09T23:02:00.493Z" },
    { url = "https://files.pythonhosted.org/packages/0b/31/8fbc5af2d183bff20f21aa743b4088eac4445d2bb1cdece449ae80e4e2d1/frozenlist-1.7.0-cp313-cp313t-win32.whl", hash = "sha256:3a14027124ddb70dfcee5148979998066897e79f89f64b13328595c4bdf77c81", size = 43059, upload-time = "2025-06-09T23:02:02.072Z" },
    { url = "https://files.pythonhosted.org/packages/bb/ed/41956f52105b8dbc26e457c5705340c67c8cc2b79f394b79bffc09d0e938/frozenlist-1.7.0-cp313-cp313t-win_amd64.whl", hash = "sha256:3bf8010d71d4507775f658e9823210b7427be36625b387221642725b515dcf3e", size = 47516, upload-time = "2025-06-09T23:02:03.779Z" },
    { url = "https://files.pythonhosted.org/packages/ee/45/b82e3c16be2182bff01179db177fe144d58b5dc787a7d4492c6ed8b9317f/frozenlist-1.7.0-py3-none-any.whl", hash = "sha256:9a5af342e34f7e97caf8c995864c7a396418ae2859cc6fdf1b1073020d516a7e", size = 13106, upload-time = "2025-06-09T23:02:34.204Z" },
]

[[package]]
name = "gitdb"
version = "4.0.12"
source = { registry = "https://pypi.org/simple" }
dependencies = [
    { name = "smmap" },
]
sdist = { url = "https://files.pythonhosted.org/packages/72/94/63b0fc47eb32792c7ba1fe1b694daec9a63620db1e313033d18140c2320a/gitdb-4.0.12.tar.gz", hash = "sha256:5ef71f855d191a3326fcfbc0d5da835f26b13fbcba60c32c21091c349ffdb571", size = 394684, upload-time = "2025-01-02T07:20:46.413Z" }
wheels = [
    { url = "https://files.pythonhosted.org/packages/a0/61/5c78b91c3143ed5c14207f463aecfc8f9dbb5092fb2869baf37c273b2705/gitdb-4.0.12-py3-none-any.whl", hash = "sha256:67073e15955400952c6565cc3e707c554a4eea2e428946f7a4c162fab9bd9bcf", size = 62794, upload-time = "2025-01-02T07:20:43.624Z" },
]

[[package]]
name = "gitpython"
version = "3.1.45"
source = { registry = "https://pypi.org/simple" }
dependencies = [
    { name = "gitdb" },
]
sdist = { url = "https://files.pythonhosted.org/packages/9a/c8/dd58967d119baab745caec2f9d853297cec1989ec1d63f677d3880632b88/gitpython-3.1.45.tar.gz", hash = "sha256:85b0ee964ceddf211c41b9f27a49086010a190fd8132a24e21f362a4b36a791c", size = 215076, upload-time = "2025-07-24T03:45:54.871Z" }
wheels = [
    { url = "https://files.pythonhosted.org/packages/01/61/d4b89fec821f72385526e1b9d9a3a0385dda4a72b206d28049e2c7cd39b8/gitpython-3.1.45-py3-none-any.whl", hash = "sha256:8908cb2e02fb3b93b7eb0f2827125cb699869470432cc885f019b8fd0fccff77", size = 208168, upload-time = "2025-07-24T03:45:52.517Z" },
]

[[package]]
name = "h11"
version = "0.16.0"
source = { registry = "https://pypi.org/simple" }
sdist = { url = "https://files.pythonhosted.org/packages/01/ee/02a2c011bdab74c6fb3c75474d40b3052059d95df7e73351460c8588d963/h11-0.16.0.tar.gz", hash = "sha256:4e35b956cf45792e4caa5885e69fba00bdbc6ffafbfa020300e549b208ee5ff1", size = 101250, upload-time = "2025-04-24T03:35:25.427Z" }
wheels = [
    { url = "https://files.pythonhosted.org/packages/04/4b/29cac41a4d98d144bf5f6d33995617b185d14b22401f75ca86f384e87ff1/h11-0.16.0-py3-none-any.whl", hash = "sha256:63cf8bbe7522de3bf65932fda1d9c2772064ffb3dae62d55932da54b31cb6c86", size = 37515, upload-time = "2025-04-24T03:35:24.344Z" },
]

[[package]]
name = "httpcore"
version = "1.0.9"
source = { registry = "https://pypi.org/simple" }
dependencies = [
    { name = "certifi" },
    { name = "h11" },
]
sdist = { url = "https://files.pythonhosted.org/packages/06/94/82699a10bca87a5556c9c59b5963f2d039dbd239f25bc2a63907a05a14cb/httpcore-1.0.9.tar.gz", hash = "sha256:6e34463af53fd2ab5d807f399a9b45ea31c3dfa2276f15a2c3f00afff6e176e8", size = 85484, upload-time = "2025-04-24T22:06:22.219Z" }
wheels = [
    { url = "https://files.pythonhosted.org/packages/7e/f5/f66802a942d491edb555dd61e3a9961140fd64c90bce1eafd741609d334d/httpcore-1.0.9-py3-none-any.whl", hash = "sha256:2d400746a40668fc9dec9810239072b40b4484b640a8c38fd654a024c7a1bf55", size = 78784, upload-time = "2025-04-24T22:06:20.566Z" },
]

[[package]]
name = "httpx"
version = "0.28.1"
source = { registry = "https://pypi.org/simple" }
dependencies = [
    { name = "anyio" },
    { name = "certifi" },
    { name = "httpcore" },
    { name = "idna" },
]
sdist = { url = "https://files.pythonhosted.org/packages/b1/df/48c586a5fe32a0f01324ee087459e112ebb7224f646c0b5023f5e79e9956/httpx-0.28.1.tar.gz", hash = "sha256:75e98c5f16b0f35b567856f597f06ff2270a374470a5c2392242528e3e3e42fc", size = 141406, upload-time = "2024-12-06T15:37:23.222Z" }
wheels = [
    { url = "https://files.pythonhosted.org/packages/2a/39/e50c7c3a983047577ee07d2a9e53faf5a69493943ec3f6a384bdc792deb2/httpx-0.28.1-py3-none-any.whl", hash = "sha256:d909fcccc110f8c7faf814ca82a9a4d816bc5a6dbfea25d6591d6985b8ba59ad", size = 73517, upload-time = "2024-12-06T15:37:21.509Z" },
]

[[package]]
name = "httpx-sse"
version = "0.4.1"
source = { registry = "https://pypi.org/simple" }
sdist = { url = "https://files.pythonhosted.org/packages/6e/fa/66bd985dd0b7c109a3bcb89272ee0bfb7e2b4d06309ad7b38ff866734b2a/httpx_sse-0.4.1.tar.gz", hash = "sha256:8f44d34414bc7b21bf3602713005c5df4917884f76072479b21f68befa4ea26e", size = 12998, upload-time = "2025-06-24T13:21:05.71Z" }
wheels = [
    { url = "https://files.pythonhosted.org/packages/25/0a/6269e3473b09aed2dab8aa1a600c70f31f00ae1349bee30658f7e358a159/httpx_sse-0.4.1-py3-none-any.whl", hash = "sha256:cba42174344c3a5b06f255ce65b350880f962d99ead85e776f23c6618a377a37", size = 8054, upload-time = "2025-06-24T13:21:04.772Z" },
]

[[package]]
name = "identify"
version = "2.6.12"
source = { registry = "https://pypi.org/simple" }
sdist = { url = "https://files.pythonhosted.org/packages/a2/88/d193a27416618628a5eea64e3223acd800b40749a96ffb322a9b55a49ed1/identify-2.6.12.tar.gz", hash = "sha256:d8de45749f1efb108badef65ee8386f0f7bb19a7f26185f74de6367bffbaf0e6", size = 99254, upload-time = "2025-05-23T20:37:53.3Z" }
wheels = [
    { url = "https://files.pythonhosted.org/packages/7a/cd/18f8da995b658420625f7ef13f037be53ae04ec5ad33f9b718240dcfd48c/identify-2.6.12-py2.py3-none-any.whl", hash = "sha256:ad9672d5a72e0d2ff7c5c8809b62dfa60458626352fb0eb7b55e69bdc45334a2", size = 99145, upload-time = "2025-05-23T20:37:51.495Z" },
]

[[package]]
name = "idna"
version = "3.10"
source = { registry = "https://pypi.org/simple" }
sdist = { url = "https://files.pythonhosted.org/packages/f1/70/7703c29685631f5a7590aa73f1f1d3fa9a380e654b86af429e0934a32f7d/idna-3.10.tar.gz", hash = "sha256:12f65c9b470abda6dc35cf8e63cc574b1c52b11df2c86030af0ac09b01b13ea9", size = 190490, upload-time = "2024-09-15T18:07:39.745Z" }
wheels = [
    { url = "https://files.pythonhosted.org/packages/76/c6/c88e154df9c4e1a2a66ccf0005a88dfb2650c1dffb6f5ce603dfbd452ce3/idna-3.10-py3-none-any.whl", hash = "sha256:946d195a0d259cbba61165e88e65941f16e9b36ea6ddb97f00452bae8b1287d3", size = 70442, upload-time = "2024-09-15T18:07:37.964Z" },
]

[[package]]
name = "instructor"
version = "1.10.0"
source = { registry = "https://pypi.org/simple" }
dependencies = [
    { name = "aiohttp" },
    { name = "diskcache" },
    { name = "docstring-parser" },
    { name = "jinja2" },
    { name = "jiter" },
    { name = "openai" },
    { name = "pydantic" },
    { name = "pydantic-core" },
    { name = "requests" },
    { name = "rich" },
    { name = "tenacity" },
    { name = "typer" },
]
sdist = { url = "https://files.pythonhosted.org/packages/a5/67/63c4b4d2cc3c7b4238920ad3388a6f5d67265ab7c09ee34012d6b591130e/instructor-1.10.0.tar.gz", hash = "sha256:887d33e058b913290dbf526b0096b1bb8d7ea1a07d75afecbf716161f959697b", size = 69388981, upload-time = "2025-07-18T15:28:52.386Z" }
wheels = [
    { url = "https://files.pythonhosted.org/packages/2c/fb/ffc1ade9779795a8dc8e2379b1bfb522161ee7df8df12722f50d348fb4ea/instructor-1.10.0-py3-none-any.whl", hash = "sha256:9c789f0fce915d5498059afb5314530c8a5b22b0283302679148ddae98f732b0", size = 119455, upload-time = "2025-07-18T15:28:48.785Z" },
]

[[package]]
name = "jinja2"
version = "3.1.6"
source = { registry = "https://pypi.org/simple" }
dependencies = [
    { name = "markupsafe" },
]
sdist = { url = "https://files.pythonhosted.org/packages/df/bf/f7da0350254c0ed7c72f3e33cef02e048281fec7ecec5f032d4aac52226b/jinja2-3.1.6.tar.gz", hash = "sha256:0137fb05990d35f1275a587e9aee6d56da821fc83491a0fb838183be43f66d6d", size = 245115, upload-time = "2025-03-05T20:05:02.478Z" }
wheels = [
    { url = "https://files.pythonhosted.org/packages/62/a1/3d680cbfd5f4b8f15abc1d571870c5fc3e594bb582bc3b64ea099db13e56/jinja2-3.1.6-py3-none-any.whl", hash = "sha256:85ece4451f492d0c13c5dd7c13a64681a86afae63a5f347908daf103ce6d2f67", size = 134899, upload-time = "2025-03-05T20:05:00.369Z" },
]

[[package]]
name = "jiter"
version = "0.10.0"
source = { registry = "https://pypi.org/simple" }
sdist = { url = "https://files.pythonhosted.org/packages/ee/9d/ae7ddb4b8ab3fb1b51faf4deb36cb48a4fbbd7cb36bad6a5fca4741306f7/jiter-0.10.0.tar.gz", hash = "sha256:07a7142c38aacc85194391108dc91b5b57093c978a9932bd86a36862759d9500", size = 162759, upload-time = "2025-05-18T19:04:59.73Z" }
wheels = [
    { url = "https://files.pythonhosted.org/packages/6d/b5/348b3313c58f5fbfb2194eb4d07e46a35748ba6e5b3b3046143f3040bafa/jiter-0.10.0-cp312-cp312-macosx_10_12_x86_64.whl", hash = "sha256:1e274728e4a5345a6dde2d343c8da018b9d4bd4350f5a472fa91f66fda44911b", size = 312262, upload-time = "2025-05-18T19:03:44.637Z" },
    { url = "https://files.pythonhosted.org/packages/9c/4a/6a2397096162b21645162825f058d1709a02965606e537e3304b02742e9b/jiter-0.10.0-cp312-cp312-macosx_11_0_arm64.whl", hash = "sha256:7202ae396446c988cb2a5feb33a543ab2165b786ac97f53b59aafb803fef0744", size = 320124, upload-time = "2025-05-18T19:03:46.341Z" },
    { url = "https://files.pythonhosted.org/packages/2a/85/1ce02cade7516b726dd88f59a4ee46914bf79d1676d1228ef2002ed2f1c9/jiter-0.10.0-cp312-cp312-manylinux_2_17_aarch64.manylinux2014_aarch64.whl", hash = "sha256:23ba7722d6748b6920ed02a8f1726fb4b33e0fd2f3f621816a8b486c66410ab2", size = 345330, upload-time = "2025-05-18T19:03:47.596Z" },
    { url = "https://files.pythonhosted.org/packages/75/d0/bb6b4f209a77190ce10ea8d7e50bf3725fc16d3372d0a9f11985a2b23eff/jiter-0.10.0-cp312-cp312-manylinux_2_17_armv7l.manylinux2014_armv7l.whl", hash = "sha256:371eab43c0a288537d30e1f0b193bc4eca90439fc08a022dd83e5e07500ed026", size = 369670, upload-time = "2025-05-18T19:03:49.334Z" },
    { url = "https://files.pythonhosted.org/packages/a0/f5/a61787da9b8847a601e6827fbc42ecb12be2c925ced3252c8ffcb56afcaf/jiter-0.10.0-cp312-cp312-manylinux_2_17_ppc64le.manylinux2014_ppc64le.whl", hash = "sha256:6c675736059020365cebc845a820214765162728b51ab1e03a1b7b3abb70f74c", size = 489057, upload-time = "2025-05-18T19:03:50.66Z" },
    { url = "https://files.pythonhosted.org/packages/12/e4/6f906272810a7b21406c760a53aadbe52e99ee070fc5c0cb191e316de30b/jiter-0.10.0-cp312-cp312-manylinux_2_17_s390x.manylinux2014_s390x.whl", hash = "sha256:0c5867d40ab716e4684858e4887489685968a47e3ba222e44cde6e4a2154f959", size = 389372, upload-time = "2025-05-18T19:03:51.98Z" },
    { url = "https://files.pythonhosted.org/packages/e2/ba/77013b0b8ba904bf3762f11e0129b8928bff7f978a81838dfcc958ad5728/jiter-0.10.0-cp312-cp312-manylinux_2_17_x86_64.manylinux2014_x86_64.whl", hash = "sha256:395bb9a26111b60141757d874d27fdea01b17e8fac958b91c20128ba8f4acc8a", size = 352038, upload-time = "2025-05-18T19:03:53.703Z" },
    { url = "https://files.pythonhosted.org/packages/67/27/c62568e3ccb03368dbcc44a1ef3a423cb86778a4389e995125d3d1aaa0a4/jiter-0.10.0-cp312-cp312-manylinux_2_5_i686.manylinux1_i686.whl", hash = "sha256:6842184aed5cdb07e0c7e20e5bdcfafe33515ee1741a6835353bb45fe5d1bd95", size = 391538, upload-time = "2025-05-18T19:03:55.046Z" },
    { url = "https://files.pythonhosted.org/packages/c0/72/0d6b7e31fc17a8fdce76164884edef0698ba556b8eb0af9546ae1a06b91d/jiter-0.10.0-cp312-cp312-musllinux_1_1_aarch64.whl", hash = "sha256:62755d1bcea9876770d4df713d82606c8c1a3dca88ff39046b85a048566d56ea", size = 523557, upload-time = "2025-05-18T19:03:56.386Z" },
    { url = "https://files.pythonhosted.org/packages/2f/09/bc1661fbbcbeb6244bd2904ff3a06f340aa77a2b94e5a7373fd165960ea3/jiter-0.10.0-cp312-cp312-musllinux_1_1_x86_64.whl", hash = "sha256:533efbce2cacec78d5ba73a41756beff8431dfa1694b6346ce7af3a12c42202b", size = 514202, upload-time = "2025-05-18T19:03:57.675Z" },
    { url = "https://files.pythonhosted.org/packages/1b/84/5a5d5400e9d4d54b8004c9673bbe4403928a00d28529ff35b19e9d176b19/jiter-0.10.0-cp312-cp312-win32.whl", hash = "sha256:8be921f0cadd245e981b964dfbcd6fd4bc4e254cdc069490416dd7a2632ecc01", size = 211781, upload-time = "2025-05-18T19:03:59.025Z" },
    { url = "https://files.pythonhosted.org/packages/9b/52/7ec47455e26f2d6e5f2ea4951a0652c06e5b995c291f723973ae9e724a65/jiter-0.10.0-cp312-cp312-win_amd64.whl", hash = "sha256:a7c7d785ae9dda68c2678532a5a1581347e9c15362ae9f6e68f3fdbfb64f2e49", size = 206176, upload-time = "2025-05-18T19:04:00.305Z" },
    { url = "https://files.pythonhosted.org/packages/2e/b0/279597e7a270e8d22623fea6c5d4eeac328e7d95c236ed51a2b884c54f70/jiter-0.10.0-cp313-cp313-macosx_10_12_x86_64.whl", hash = "sha256:e0588107ec8e11b6f5ef0e0d656fb2803ac6cf94a96b2b9fc675c0e3ab5e8644", size = 311617, upload-time = "2025-05-18T19:04:02.078Z" },
    { url = "https://files.pythonhosted.org/packages/91/e3/0916334936f356d605f54cc164af4060e3e7094364add445a3bc79335d46/jiter-0.10.0-cp313-cp313-macosx_11_0_arm64.whl", hash = "sha256:cafc4628b616dc32530c20ee53d71589816cf385dd9449633e910d596b1f5c8a", size = 318947, upload-time = "2025-05-18T19:04:03.347Z" },
    { url = "https://files.pythonhosted.org/packages/6a/8e/fd94e8c02d0e94539b7d669a7ebbd2776e51f329bb2c84d4385e8063a2ad/jiter-0.10.0-cp313-cp313-manylinux_2_17_aarch64.manylinux2014_aarch64.whl", hash = "sha256:520ef6d981172693786a49ff5b09eda72a42e539f14788124a07530f785c3ad6", size = 344618, upload-time = "2025-05-18T19:04:04.709Z" },
    { url = "https://files.pythonhosted.org/packages/6f/b0/f9f0a2ec42c6e9c2e61c327824687f1e2415b767e1089c1d9135f43816bd/jiter-0.10.0-cp313-cp313-manylinux_2_17_armv7l.manylinux2014_armv7l.whl", hash = "sha256:554dedfd05937f8fc45d17ebdf298fe7e0c77458232bcb73d9fbbf4c6455f5b3", size = 368829, upload-time = "2025-05-18T19:04:06.912Z" },
    { url = "https://files.pythonhosted.org/packages/e8/57/5bbcd5331910595ad53b9fd0c610392ac68692176f05ae48d6ce5c852967/jiter-0.10.0-cp313-cp313-manylinux_2_17_ppc64le.manylinux2014_ppc64le.whl", hash = "sha256:5bc299da7789deacf95f64052d97f75c16d4fc8c4c214a22bf8d859a4288a1c2", size = 491034, upload-time = "2025-05-18T19:04:08.222Z" },
    { url = "https://files.pythonhosted.org/packages/9b/be/c393df00e6e6e9e623a73551774449f2f23b6ec6a502a3297aeeece2c65a/jiter-0.10.0-cp313-cp313-manylinux_2_17_s390x.manylinux2014_s390x.whl", hash = "sha256:5161e201172de298a8a1baad95eb85db4fb90e902353b1f6a41d64ea64644e25", size = 388529, upload-time = "2025-05-18T19:04:09.566Z" },
    { url = "https://files.pythonhosted.org/packages/42/3e/df2235c54d365434c7f150b986a6e35f41ebdc2f95acea3036d99613025d/jiter-0.10.0-cp313-cp313-manylinux_2_17_x86_64.manylinux2014_x86_64.whl", hash = "sha256:2e2227db6ba93cb3e2bf67c87e594adde0609f146344e8207e8730364db27041", size = 350671, upload-time = "2025-05-18T19:04:10.98Z" },
    { url = "https://files.pythonhosted.org/packages/c6/77/71b0b24cbcc28f55ab4dbfe029f9a5b73aeadaba677843fc6dc9ed2b1d0a/jiter-0.10.0-cp313-cp313-manylinux_2_5_i686.manylinux1_i686.whl", hash = "sha256:15acb267ea5e2c64515574b06a8bf393fbfee6a50eb1673614aa45f4613c0cca", size = 390864, upload-time = "2025-05-18T19:04:12.722Z" },
    { url = "https://files.pythonhosted.org/packages/6a/d3/ef774b6969b9b6178e1d1e7a89a3bd37d241f3d3ec5f8deb37bbd203714a/jiter-0.10.0-cp313-cp313-musllinux_1_1_aarch64.whl", hash = "sha256:901b92f2e2947dc6dfcb52fd624453862e16665ea909a08398dde19c0731b7f4", size = 522989, upload-time = "2025-05-18T19:04:14.261Z" },
    { url = "https://files.pythonhosted.org/packages/0c/41/9becdb1d8dd5d854142f45a9d71949ed7e87a8e312b0bede2de849388cb9/jiter-0.10.0-cp313-cp313-musllinux_1_1_x86_64.whl", hash = "sha256:d0cb9a125d5a3ec971a094a845eadde2db0de85b33c9f13eb94a0c63d463879e", size = 513495, upload-time = "2025-05-18T19:04:15.603Z" },
    { url = "https://files.pythonhosted.org/packages/9c/36/3468e5a18238bdedae7c4d19461265b5e9b8e288d3f86cd89d00cbb48686/jiter-0.10.0-cp313-cp313-win32.whl", hash = "sha256:48a403277ad1ee208fb930bdf91745e4d2d6e47253eedc96e2559d1e6527006d", size = 211289, upload-time = "2025-05-18T19:04:17.541Z" },
    { url = "https://files.pythonhosted.org/packages/7e/07/1c96b623128bcb913706e294adb5f768fb7baf8db5e1338ce7b4ee8c78ef/jiter-0.10.0-cp313-cp313-win_amd64.whl", hash = "sha256:75f9eb72ecb640619c29bf714e78c9c46c9c4eaafd644bf78577ede459f330d4", size = 205074, upload-time = "2025-05-18T19:04:19.21Z" },
    { url = "https://files.pythonhosted.org/packages/54/46/caa2c1342655f57d8f0f2519774c6d67132205909c65e9aa8255e1d7b4f4/jiter-0.10.0-cp313-cp313t-macosx_11_0_arm64.whl", hash = "sha256:28ed2a4c05a1f32ef0e1d24c2611330219fed727dae01789f4a335617634b1ca", size = 318225, upload-time = "2025-05-18T19:04:20.583Z" },
    { url = "https://files.pythonhosted.org/packages/43/84/c7d44c75767e18946219ba2d703a5a32ab37b0bc21886a97bc6062e4da42/jiter-0.10.0-cp313-cp313t-manylinux_2_17_x86_64.manylinux2014_x86_64.whl", hash = "sha256:14a4c418b1ec86a195f1ca69da8b23e8926c752b685af665ce30777233dfe070", size = 350235, upload-time = "2025-05-18T19:04:22.363Z" },
    { url = "https://files.pythonhosted.org/packages/01/16/f5a0135ccd968b480daad0e6ab34b0c7c5ba3bc447e5088152696140dcb3/jiter-0.10.0-cp313-cp313t-win_amd64.whl", hash = "sha256:d7bfed2fe1fe0e4dda6ef682cee888ba444b21e7a6553e03252e4feb6cf0adca", size = 207278, upload-time = "2025-05-18T19:04:23.627Z" },
    { url = "https://files.pythonhosted.org/packages/1c/9b/1d646da42c3de6c2188fdaa15bce8ecb22b635904fc68be025e21249ba44/jiter-0.10.0-cp314-cp314-macosx_10_12_x86_64.whl", hash = "sha256:5e9251a5e83fab8d87799d3e1a46cb4b7f2919b895c6f4483629ed2446f66522", size = 310866, upload-time = "2025-05-18T19:04:24.891Z" },
    { url = "https://files.pythonhosted.org/packages/ad/0e/26538b158e8a7c7987e94e7aeb2999e2e82b1f9d2e1f6e9874ddf71ebda0/jiter-0.10.0-cp314-cp314-macosx_11_0_arm64.whl", hash = "sha256:023aa0204126fe5b87ccbcd75c8a0d0261b9abdbbf46d55e7ae9f8e22424eeb8", size = 318772, upload-time = "2025-05-18T19:04:26.161Z" },
    { url = "https://files.pythonhosted.org/packages/7b/fb/d302893151caa1c2636d6574d213e4b34e31fd077af6050a9c5cbb42f6fb/jiter-0.10.0-cp314-cp314-manylinux_2_17_aarch64.manylinux2014_aarch64.whl", hash = "sha256:3c189c4f1779c05f75fc17c0c1267594ed918996a231593a21a5ca5438445216", size = 344534, upload-time = "2025-05-18T19:04:27.495Z" },
    { url = "https://files.pythonhosted.org/packages/01/d8/5780b64a149d74e347c5128d82176eb1e3241b1391ac07935693466d6219/jiter-0.10.0-cp314-cp314-manylinux_2_17_armv7l.manylinux2014_armv7l.whl", hash = "sha256:15720084d90d1098ca0229352607cd68256c76991f6b374af96f36920eae13c4", size = 369087, upload-time = "2025-05-18T19:04:28.896Z" },
    { url = "https://files.pythonhosted.org/packages/e8/5b/f235a1437445160e777544f3ade57544daf96ba7e96c1a5b24a6f7ac7004/jiter-0.10.0-cp314-cp314-manylinux_2_17_ppc64le.manylinux2014_ppc64le.whl", hash = "sha256:e4f2fb68e5f1cfee30e2b2a09549a00683e0fde4c6a2ab88c94072fc33cb7426", size = 490694, upload-time = "2025-05-18T19:04:30.183Z" },
    { url = "https://files.pythonhosted.org/packages/85/a9/9c3d4617caa2ff89cf61b41e83820c27ebb3f7b5fae8a72901e8cd6ff9be/jiter-0.10.0-cp314-cp314-manylinux_2_17_s390x.manylinux2014_s390x.whl", hash = "sha256:ce541693355fc6da424c08b7edf39a2895f58d6ea17d92cc2b168d20907dee12", size = 388992, upload-time = "2025-05-18T19:04:32.028Z" },
    { url = "https://files.pythonhosted.org/packages/68/b1/344fd14049ba5c94526540af7eb661871f9c54d5f5601ff41a959b9a0bbd/jiter-0.10.0-cp314-cp314-manylinux_2_17_x86_64.manylinux2014_x86_64.whl", hash = "sha256:31c50c40272e189d50006ad5c73883caabb73d4e9748a688b216e85a9a9ca3b9", size = 351723, upload-time = "2025-05-18T19:04:33.467Z" },
    { url = "https://files.pythonhosted.org/packages/41/89/4c0e345041186f82a31aee7b9d4219a910df672b9fef26f129f0cda07a29/jiter-0.10.0-cp314-cp314-manylinux_2_5_i686.manylinux1_i686.whl", hash = "sha256:fa3402a2ff9815960e0372a47b75c76979d74402448509ccd49a275fa983ef8a", size = 392215, upload-time = "2025-05-18T19:04:34.827Z" },
    { url = "https://files.pythonhosted.org/packages/55/58/ee607863e18d3f895feb802154a2177d7e823a7103f000df182e0f718b38/jiter-0.10.0-cp314-cp314-musllinux_1_1_aarch64.whl", hash = "sha256:1956f934dca32d7bb647ea21d06d93ca40868b505c228556d3373cbd255ce853", size = 522762, upload-time = "2025-05-18T19:04:36.19Z" },
    { url = "https://files.pythonhosted.org/packages/15/d0/9123fb41825490d16929e73c212de9a42913d68324a8ce3c8476cae7ac9d/jiter-0.10.0-cp314-cp314-musllinux_1_1_x86_64.whl", hash = "sha256:fcedb049bdfc555e261d6f65a6abe1d5ad68825b7202ccb9692636c70fcced86", size = 513427, upload-time = "2025-05-18T19:04:37.544Z" },
    { url = "https://files.pythonhosted.org/packages/d8/b3/2bd02071c5a2430d0b70403a34411fc519c2f227da7b03da9ba6a956f931/jiter-0.10.0-cp314-cp314-win32.whl", hash = "sha256:ac509f7eccca54b2a29daeb516fb95b6f0bd0d0d8084efaf8ed5dfc7b9f0b357", size = 210127, upload-time = "2025-05-18T19:04:38.837Z" },
    { url = "https://files.pythonhosted.org/packages/03/0c/5fe86614ea050c3ecd728ab4035534387cd41e7c1855ef6c031f1ca93e3f/jiter-0.10.0-cp314-cp314t-macosx_11_0_arm64.whl", hash = "sha256:5ed975b83a2b8639356151cef5c0d597c68376fc4922b45d0eb384ac058cfa00", size = 318527, upload-time = "2025-05-18T19:04:40.612Z" },
    { url = "https://files.pythonhosted.org/packages/b3/4a/4175a563579e884192ba6e81725fc0448b042024419be8d83aa8a80a3f44/jiter-0.10.0-cp314-cp314t-manylinux_2_17_x86_64.manylinux2014_x86_64.whl", hash = "sha256:3aa96f2abba33dc77f79b4cf791840230375f9534e5fac927ccceb58c5e604a5", size = 354213, upload-time = "2025-05-18T19:04:41.894Z" },
]

[[package]]
name = "jsonschema"
version = "4.25.0"
source = { registry = "https://pypi.org/simple" }
dependencies = [
    { name = "attrs" },
    { name = "jsonschema-specifications" },
    { name = "referencing" },
    { name = "rpds-py" },
]
sdist = { url = "https://files.pythonhosted.org/packages/d5/00/a297a868e9d0784450faa7365c2172a7d6110c763e30ba861867c32ae6a9/jsonschema-4.25.0.tar.gz", hash = "sha256:e63acf5c11762c0e6672ffb61482bdf57f0876684d8d249c0fe2d730d48bc55f", size = 356830, upload-time = "2025-07-18T15:39:45.11Z" }
wheels = [
    { url = "https://files.pythonhosted.org/packages/fe/54/c86cd8e011fe98803d7e382fd67c0df5ceab8d2b7ad8c5a81524f791551c/jsonschema-4.25.0-py3-none-any.whl", hash = "sha256:24c2e8da302de79c8b9382fee3e76b355e44d2a4364bb207159ce10b517bd716", size = 89184, upload-time = "2025-07-18T15:39:42.956Z" },
]

[[package]]
name = "jsonschema-specifications"
version = "2025.4.1"
source = { registry = "https://pypi.org/simple" }
dependencies = [
    { name = "referencing" },
]
sdist = { url = "https://files.pythonhosted.org/packages/bf/ce/46fbd9c8119cfc3581ee5643ea49464d168028cfb5caff5fc0596d0cf914/jsonschema_specifications-2025.4.1.tar.gz", hash = "sha256:630159c9f4dbea161a6a2205c3011cc4f18ff381b189fff48bb39b9bf26ae608", size = 15513, upload-time = "2025-04-23T12:34:07.418Z" }
wheels = [
    { url = "https://files.pythonhosted.org/packages/01/0e/b27cdbaccf30b890c40ed1da9fd4a3593a5cf94dae54fb34f8a4b74fcd3f/jsonschema_specifications-2025.4.1-py3-none-any.whl", hash = "sha256:4653bffbd6584f7de83a67e0d620ef16900b390ddc7939d56684d6c81e33f1af", size = 18437, upload-time = "2025-04-23T12:34:05.422Z" },
]

[[package]]
name = "linkify-it-py"
version = "2.0.3"
source = { registry = "https://pypi.org/simple" }
dependencies = [
    { name = "uc-micro-py" },
]
sdist = { url = "https://files.pythonhosted.org/packages/2a/ae/bb56c6828e4797ba5a4821eec7c43b8bf40f69cda4d4f5f8c8a2810ec96a/linkify-it-py-2.0.3.tar.gz", hash = "sha256:68cda27e162e9215c17d786649d1da0021a451bdc436ef9e0fa0ba5234b9b048", size = 27946, upload-time = "2024-02-04T14:48:04.179Z" }
wheels = [
    { url = "https://files.pythonhosted.org/packages/04/1e/b832de447dee8b582cac175871d2f6c3d5077cc56d5575cadba1fd1cccfa/linkify_it_py-2.0.3-py3-none-any.whl", hash = "sha256:6bcbc417b0ac14323382aef5c5192c0075bf8a9d6b41820a2b66371eac6b6d79", size = 19820, upload-time = "2024-02-04T14:48:02.496Z" },
]

[[package]]
name = "markdown-it-py"
version = "3.0.0"
source = { registry = "https://pypi.org/simple" }
dependencies = [
    { name = "mdurl" },
]
sdist = { url = "https://files.pythonhosted.org/packages/38/71/3b932df36c1a044d397a1f92d1cf91ee0a503d91e470cbd670aa66b07ed0/markdown-it-py-3.0.0.tar.gz", hash = "sha256:e3f60a94fa066dc52ec76661e37c851cb232d92f9886b15cb560aaada2df8feb", size = 74596, upload-time = "2023-06-03T06:41:14.443Z" }
wheels = [
    { url = "https://files.pythonhosted.org/packages/42/d7/1ec15b46af6af88f19b8e5ffea08fa375d433c998b8a7639e76935c14f1f/markdown_it_py-3.0.0-py3-none-any.whl", hash = "sha256:355216845c60bd96232cd8d8c40e8f9765cc86f46880e43a8fd22dc1a1a8cab1", size = 87528, upload-time = "2023-06-03T06:41:11.019Z" },
]

[package.optional-dependencies]
linkify = [
    { name = "linkify-it-py" },
]
plugins = [
    { name = "mdit-py-plugins" },
]

[[package]]
name = "markupsafe"
version = "3.0.2"
source = { registry = "https://pypi.org/simple" }
sdist = { url = "https://files.pythonhosted.org/packages/b2/97/5d42485e71dfc078108a86d6de8fa46db44a1a9295e89c5d6d4a06e23a62/markupsafe-3.0.2.tar.gz", hash = "sha256:ee55d3edf80167e48ea11a923c7386f4669df67d7994554387f84e7d8b0a2bf0", size = 20537, upload-time = "2024-10-18T15:21:54.129Z" }
wheels = [
    { url = "https://files.pythonhosted.org/packages/22/09/d1f21434c97fc42f09d290cbb6350d44eb12f09cc62c9476effdb33a18aa/MarkupSafe-3.0.2-cp312-cp312-macosx_10_13_universal2.whl", hash = "sha256:9778bd8ab0a994ebf6f84c2b949e65736d5575320a17ae8984a77fab08db94cf", size = 14274, upload-time = "2024-10-18T15:21:13.777Z" },
    { url = "https://files.pythonhosted.org/packages/6b/b0/18f76bba336fa5aecf79d45dcd6c806c280ec44538b3c13671d49099fdd0/MarkupSafe-3.0.2-cp312-cp312-macosx_11_0_arm64.whl", hash = "sha256:846ade7b71e3536c4e56b386c2a47adf5741d2d8b94ec9dc3e92e5e1ee1e2225", size = 12348, upload-time = "2024-10-18T15:21:14.822Z" },
    { url = "https://files.pythonhosted.org/packages/e0/25/dd5c0f6ac1311e9b40f4af06c78efde0f3b5cbf02502f8ef9501294c425b/MarkupSafe-3.0.2-cp312-cp312-manylinux_2_17_aarch64.manylinux2014_aarch64.whl", hash = "sha256:1c99d261bd2d5f6b59325c92c73df481e05e57f19837bdca8413b9eac4bd8028", size = 24149, upload-time = "2024-10-18T15:21:15.642Z" },
    { url = "https://files.pythonhosted.org/packages/f3/f0/89e7aadfb3749d0f52234a0c8c7867877876e0a20b60e2188e9850794c17/MarkupSafe-3.0.2-cp312-cp312-manylinux_2_17_x86_64.manylinux2014_x86_64.whl", hash = "sha256:e17c96c14e19278594aa4841ec148115f9c7615a47382ecb6b82bd8fea3ab0c8", size = 23118, upload-time = "2024-10-18T15:21:17.133Z" },
    { url = "https://files.pythonhosted.org/packages/d5/da/f2eeb64c723f5e3777bc081da884b414671982008c47dcc1873d81f625b6/MarkupSafe-3.0.2-cp312-cp312-manylinux_2_5_i686.manylinux1_i686.manylinux_2_17_i686.manylinux2014_i686.whl", hash = "sha256:88416bd1e65dcea10bc7569faacb2c20ce071dd1f87539ca2ab364bf6231393c", size = 22993, upload-time = "2024-10-18T15:21:18.064Z" },
    { url = "https://files.pythonhosted.org/packages/da/0e/1f32af846df486dce7c227fe0f2398dc7e2e51d4a370508281f3c1c5cddc/MarkupSafe-3.0.2-cp312-cp312-musllinux_1_2_aarch64.whl", hash = "sha256:2181e67807fc2fa785d0592dc2d6206c019b9502410671cc905d132a92866557", size = 24178, upload-time = "2024-10-18T15:21:18.859Z" },
    { url = "https://files.pythonhosted.org/packages/c4/f6/bb3ca0532de8086cbff5f06d137064c8410d10779c4c127e0e47d17c0b71/MarkupSafe-3.0.2-cp312-cp312-musllinux_1_2_i686.whl", hash = "sha256:52305740fe773d09cffb16f8ed0427942901f00adedac82ec8b67752f58a1b22", size = 23319, upload-time = "2024-10-18T15:21:19.671Z" },
    { url = "https://files.pythonhosted.org/packages/a2/82/8be4c96ffee03c5b4a034e60a31294daf481e12c7c43ab8e34a1453ee48b/MarkupSafe-3.0.2-cp312-cp312-musllinux_1_2_x86_64.whl", hash = "sha256:ad10d3ded218f1039f11a75f8091880239651b52e9bb592ca27de44eed242a48", size = 23352, upload-time = "2024-10-18T15:21:20.971Z" },
    { url = "https://files.pythonhosted.org/packages/51/ae/97827349d3fcffee7e184bdf7f41cd6b88d9919c80f0263ba7acd1bbcb18/MarkupSafe-3.0.2-cp312-cp312-win32.whl", hash = "sha256:0f4ca02bea9a23221c0182836703cbf8930c5e9454bacce27e767509fa286a30", size = 15097, upload-time = "2024-10-18T15:21:22.646Z" },
    { url = "https://files.pythonhosted.org/packages/c1/80/a61f99dc3a936413c3ee4e1eecac96c0da5ed07ad56fd975f1a9da5bc630/MarkupSafe-3.0.2-cp312-cp312-win_amd64.whl", hash = "sha256:8e06879fc22a25ca47312fbe7c8264eb0b662f6db27cb2d3bbbc74b1df4b9b87", size = 15601, upload-time = "2024-10-18T15:21:23.499Z" },
    { url = "https://files.pythonhosted.org/packages/83/0e/67eb10a7ecc77a0c2bbe2b0235765b98d164d81600746914bebada795e97/MarkupSafe-3.0.2-cp313-cp313-macosx_10_13_universal2.whl", hash = "sha256:ba9527cdd4c926ed0760bc301f6728ef34d841f405abf9d4f959c478421e4efd", size = 14274, upload-time = "2024-10-18T15:21:24.577Z" },
    { url = "https://files.pythonhosted.org/packages/2b/6d/9409f3684d3335375d04e5f05744dfe7e9f120062c9857df4ab490a1031a/MarkupSafe-3.0.2-cp313-cp313-macosx_11_0_arm64.whl", hash = "sha256:f8b3d067f2e40fe93e1ccdd6b2e1d16c43140e76f02fb1319a05cf2b79d99430", size = 12352, upload-time = "2024-10-18T15:21:25.382Z" },
    { url = "https://files.pythonhosted.org/packages/d2/f5/6eadfcd3885ea85fe2a7c128315cc1bb7241e1987443d78c8fe712d03091/MarkupSafe-3.0.2-cp313-cp313-manylinux_2_17_aarch64.manylinux2014_aarch64.whl", hash = "sha256:569511d3b58c8791ab4c2e1285575265991e6d8f8700c7be0e88f86cb0672094", size = 24122, upload-time = "2024-10-18T15:21:26.199Z" },
    { url = "https://files.pythonhosted.org/packages/0c/91/96cf928db8236f1bfab6ce15ad070dfdd02ed88261c2afafd4b43575e9e9/MarkupSafe-3.0.2-cp313-cp313-manylinux_2_17_x86_64.manylinux2014_x86_64.whl", hash = "sha256:15ab75ef81add55874e7ab7055e9c397312385bd9ced94920f2802310c930396", size = 23085, upload-time = "2024-10-18T15:21:27.029Z" },
    { url = "https://files.pythonhosted.org/packages/c2/cf/c9d56af24d56ea04daae7ac0940232d31d5a8354f2b457c6d856b2057d69/MarkupSafe-3.0.2-cp313-cp313-manylinux_2_5_i686.manylinux1_i686.manylinux_2_17_i686.manylinux2014_i686.whl", hash = "sha256:f3818cb119498c0678015754eba762e0d61e5b52d34c8b13d770f0719f7b1d79", size = 22978, upload-time = "2024-10-18T15:21:27.846Z" },
    { url = "https://files.pythonhosted.org/packages/2a/9f/8619835cd6a711d6272d62abb78c033bda638fdc54c4e7f4272cf1c0962b/MarkupSafe-3.0.2-cp313-cp313-musllinux_1_2_aarch64.whl", hash = "sha256:cdb82a876c47801bb54a690c5ae105a46b392ac6099881cdfb9f6e95e4014c6a", size = 24208, upload-time = "2024-10-18T15:21:28.744Z" },
    { url = "https://files.pythonhosted.org/packages/f9/bf/176950a1792b2cd2102b8ffeb5133e1ed984547b75db47c25a67d3359f77/MarkupSafe-3.0.2-cp313-cp313-musllinux_1_2_i686.whl", hash = "sha256:cabc348d87e913db6ab4aa100f01b08f481097838bdddf7c7a84b7575b7309ca", size = 23357, upload-time = "2024-10-18T15:21:29.545Z" },
    { url = "https://files.pythonhosted.org/packages/ce/4f/9a02c1d335caabe5c4efb90e1b6e8ee944aa245c1aaaab8e8a618987d816/MarkupSafe-3.0.2-cp313-cp313-musllinux_1_2_x86_64.whl", hash = "sha256:444dcda765c8a838eaae23112db52f1efaf750daddb2d9ca300bcae1039adc5c", size = 23344, upload-time = "2024-10-18T15:21:30.366Z" },
    { url = "https://files.pythonhosted.org/packages/ee/55/c271b57db36f748f0e04a759ace9f8f759ccf22b4960c270c78a394f58be/MarkupSafe-3.0.2-cp313-cp313-win32.whl", hash = "sha256:bcf3e58998965654fdaff38e58584d8937aa3096ab5354d493c77d1fdd66d7a1", size = 15101, upload-time = "2024-10-18T15:21:31.207Z" },
    { url = "https://files.pythonhosted.org/packages/29/88/07df22d2dd4df40aba9f3e402e6dc1b8ee86297dddbad4872bd5e7b0094f/MarkupSafe-3.0.2-cp313-cp313-win_amd64.whl", hash = "sha256:e6a2a455bd412959b57a172ce6328d2dd1f01cb2135efda2e4576e8a23fa3b0f", size = 15603, upload-time = "2024-10-18T15:21:32.032Z" },
    { url = "https://files.pythonhosted.org/packages/62/6a/8b89d24db2d32d433dffcd6a8779159da109842434f1dd2f6e71f32f738c/MarkupSafe-3.0.2-cp313-cp313t-macosx_10_13_universal2.whl", hash = "sha256:b5a6b3ada725cea8a5e634536b1b01c30bcdcd7f9c6fff4151548d5bf6b3a36c", size = 14510, upload-time = "2024-10-18T15:21:33.625Z" },
    { url = "https://files.pythonhosted.org/packages/7a/06/a10f955f70a2e5a9bf78d11a161029d278eeacbd35ef806c3fd17b13060d/MarkupSafe-3.0.2-cp313-cp313t-macosx_11_0_arm64.whl", hash = "sha256:a904af0a6162c73e3edcb969eeeb53a63ceeb5d8cf642fade7d39e7963a22ddb", size = 12486, upload-time = "2024-10-18T15:21:34.611Z" },
    { url = "https://files.pythonhosted.org/packages/34/cf/65d4a571869a1a9078198ca28f39fba5fbb910f952f9dbc5220afff9f5e6/MarkupSafe-3.0.2-cp313-cp313t-manylinux_2_17_aarch64.manylinux2014_aarch64.whl", hash = "sha256:4aa4e5faecf353ed117801a068ebab7b7e09ffb6e1d5e412dc852e0da018126c", size = 25480, upload-time = "2024-10-18T15:21:35.398Z" },
    { url = "https://files.pythonhosted.org/packages/0c/e3/90e9651924c430b885468b56b3d597cabf6d72be4b24a0acd1fa0e12af67/MarkupSafe-3.0.2-cp313-cp313t-manylinux_2_17_x86_64.manylinux2014_x86_64.whl", hash = "sha256:c0ef13eaeee5b615fb07c9a7dadb38eac06a0608b41570d8ade51c56539e509d", size = 23914, upload-time = "2024-10-18T15:21:36.231Z" },
    { url = "https://files.pythonhosted.org/packages/66/8c/6c7cf61f95d63bb866db39085150df1f2a5bd3335298f14a66b48e92659c/MarkupSafe-3.0.2-cp313-cp313t-manylinux_2_5_i686.manylinux1_i686.manylinux_2_17_i686.manylinux2014_i686.whl", hash = "sha256:d16a81a06776313e817c951135cf7340a3e91e8c1ff2fac444cfd75fffa04afe", size = 23796, upload-time = "2024-10-18T15:21:37.073Z" },
    { url = "https://files.pythonhosted.org/packages/bb/35/cbe9238ec3f47ac9a7c8b3df7a808e7cb50fe149dc7039f5f454b3fba218/MarkupSafe-3.0.2-cp313-cp313t-musllinux_1_2_aarch64.whl", hash = "sha256:6381026f158fdb7c72a168278597a5e3a5222e83ea18f543112b2662a9b699c5", size = 25473, upload-time = "2024-10-18T15:21:37.932Z" },
    { url = "https://files.pythonhosted.org/packages/e6/32/7621a4382488aa283cc05e8984a9c219abad3bca087be9ec77e89939ded9/MarkupSafe-3.0.2-cp313-cp313t-musllinux_1_2_i686.whl", hash = "sha256:3d79d162e7be8f996986c064d1c7c817f6df3a77fe3d6859f6f9e7be4b8c213a", size = 24114, upload-time = "2024-10-18T15:21:39.799Z" },
    { url = "https://files.pythonhosted.org/packages/0d/80/0985960e4b89922cb5a0bac0ed39c5b96cbc1a536a99f30e8c220a996ed9/MarkupSafe-3.0.2-cp313-cp313t-musllinux_1_2_x86_64.whl", hash = "sha256:131a3c7689c85f5ad20f9f6fb1b866f402c445b220c19fe4308c0b147ccd2ad9", size = 24098, upload-time = "2024-10-18T15:21:40.813Z" },
    { url = "https://files.pythonhosted.org/packages/82/78/fedb03c7d5380df2427038ec8d973587e90561b2d90cd472ce9254cf348b/MarkupSafe-3.0.2-cp313-cp313t-win32.whl", hash = "sha256:ba8062ed2cf21c07a9e295d5b8a2a5ce678b913b45fdf68c32d95d6c1291e0b6", size = 15208, upload-time = "2024-10-18T15:21:41.814Z" },
    { url = "https://files.pythonhosted.org/packages/4f/65/6079a46068dfceaeabb5dcad6d674f5f5c61a6fa5673746f42a9f4c233b3/MarkupSafe-3.0.2-cp313-cp313t-win_amd64.whl", hash = "sha256:e444a31f8db13eb18ada366ab3cf45fd4b31e4db1236a4448f68778c1d1a5a2f", size = 15739, upload-time = "2024-10-18T15:21:42.784Z" },
]

[[package]]
name = "mcp"
version = "1.12.2"
source = { registry = "https://pypi.org/simple" }
dependencies = [
    { name = "anyio" },
    { name = "httpx" },
    { name = "httpx-sse" },
    { name = "jsonschema" },
    { name = "pydantic" },
    { name = "pydantic-settings" },
    { name = "python-multipart" },
    { name = "pywin32", marker = "sys_platform == 'win32'" },
    { name = "sse-starlette" },
    { name = "starlette" },
    { name = "uvicorn", marker = "sys_platform != 'emscripten'" },
]
sdist = { url = "https://files.pythonhosted.org/packages/66/85/f36d538b1286b7758f35c1b69d93f2719d2df90c01bd074eadd35f6afc35/mcp-1.12.2.tar.gz", hash = "sha256:a4b7c742c50ce6ed6d6a6c096cca0e3893f5aecc89a59ed06d47c4e6ba41edcc", size = 426202, upload-time = "2025-07-24T18:29:05.175Z" }
wheels = [
    { url = "https://files.pythonhosted.org/packages/2f/cf/3fd38cfe43962452e4bfadc6966b2ea0afaf8e0286cb3991c247c8c33ebd/mcp-1.12.2-py3-none-any.whl", hash = "sha256:b86d584bb60193a42bd78aef01882c5c42d614e416cbf0480149839377ab5a5f", size = 158473, upload-time = "2025-07-24T18:29:03.419Z" },
]

[package.optional-dependencies]
cli = [
    { name = "python-dotenv" },
    { name = "typer" },
]

[[package]]
name = "mdit-py-plugins"
version = "0.4.2"
source = { registry = "https://pypi.org/simple" }
dependencies = [
    { name = "markdown-it-py" },
]
sdist = { url = "https://files.pythonhosted.org/packages/19/03/a2ecab526543b152300717cf232bb4bb8605b6edb946c845016fa9c9c9fd/mdit_py_plugins-0.4.2.tar.gz", hash = "sha256:5f2cd1fdb606ddf152d37ec30e46101a60512bc0e5fa1a7002c36647b09e26b5", size = 43542, upload-time = "2024-09-09T20:27:49.564Z" }
wheels = [
    { url = "https://files.pythonhosted.org/packages/a7/f7/7782a043553ee469c1ff49cfa1cdace2d6bf99a1f333cf38676b3ddf30da/mdit_py_plugins-0.4.2-py3-none-any.whl", hash = "sha256:0c673c3f889399a33b95e88d2f0d111b4447bdfea7f237dab2d488f459835636", size = 55316, upload-time = "2024-09-09T20:27:48.397Z" },
]

[[package]]
name = "mdurl"
version = "0.1.2"
source = { registry = "https://pypi.org/simple" }
sdist = { url = "https://files.pythonhosted.org/packages/d6/54/cfe61301667036ec958cb99bd3efefba235e65cdeb9c84d24a8293ba1d90/mdurl-0.1.2.tar.gz", hash = "sha256:bb413d29f5eea38f31dd4754dd7377d4465116fb207585f97bf925588687c1ba", size = 8729, upload-time = "2022-08-14T12:40:10.846Z" }
wheels = [
    { url = "https://files.pythonhosted.org/packages/b3/38/89ba8ad64ae25be8de66a6d463314cf1eb366222074cfda9ee839c56a4b4/mdurl-0.1.2-py3-none-any.whl", hash = "sha256:84008a41e51615a49fc9966191ff91509e3c40b939176e643fd50a5c2196b8f8", size = 9979, upload-time = "2022-08-14T12:40:09.779Z" },
]

[[package]]
name = "multidict"
version = "6.6.3"
source = { registry = "https://pypi.org/simple" }
sdist = { url = "https://files.pythonhosted.org/packages/3d/2c/5dad12e82fbdf7470f29bff2171484bf07cb3b16ada60a6589af8f376440/multidict-6.6.3.tar.gz", hash = "sha256:798a9eb12dab0a6c2e29c1de6f3468af5cb2da6053a20dfa3344907eed0937cc", size = 101006, upload-time = "2025-06-30T15:53:46.929Z" }
wheels = [
    { url = "https://files.pythonhosted.org/packages/0e/a0/6b57988ea102da0623ea814160ed78d45a2645e4bbb499c2896d12833a70/multidict-6.6.3-cp312-cp312-macosx_10_13_universal2.whl", hash = "sha256:056bebbeda16b2e38642d75e9e5310c484b7c24e3841dc0fb943206a72ec89d6", size = 76514, upload-time = "2025-06-30T15:51:48.728Z" },
    { url = "https://files.pythonhosted.org/packages/07/7a/d1e92665b0850c6c0508f101f9cf0410c1afa24973e1115fe9c6a185ebf7/multidict-6.6.3-cp312-cp312-macosx_10_13_x86_64.whl", hash = "sha256:e5f481cccb3c5c5e5de5d00b5141dc589c1047e60d07e85bbd7dea3d4580d63f", size = 45394, upload-time = "2025-06-30T15:51:49.986Z" },
    { url = "https://files.pythonhosted.org/packages/52/6f/dd104490e01be6ef8bf9573705d8572f8c2d2c561f06e3826b081d9e6591/multidict-6.6.3-cp312-cp312-macosx_11_0_arm64.whl", hash = "sha256:10bea2ee839a759ee368b5a6e47787f399b41e70cf0c20d90dfaf4158dfb4e55", size = 43590, upload-time = "2025-06-30T15:51:51.331Z" },
    { url = "https://files.pythonhosted.org/packages/44/fe/06e0e01b1b0611e6581b7fd5a85b43dacc08b6cea3034f902f383b0873e5/multidict-6.6.3-cp312-cp312-manylinux1_i686.manylinux2014_i686.manylinux_2_17_i686.manylinux_2_5_i686.whl", hash = "sha256:2334cfb0fa9549d6ce2c21af2bfbcd3ac4ec3646b1b1581c88e3e2b1779ec92b", size = 237292, upload-time = "2025-06-30T15:51:52.584Z" },
    { url = "https://files.pythonhosted.org/packages/ce/71/4f0e558fb77696b89c233c1ee2d92f3e1d5459070a0e89153c9e9e804186/multidict-6.6.3-cp312-cp312-manylinux2014_aarch64.manylinux_2_17_aarch64.manylinux_2_28_aarch64.whl", hash = "sha256:b8fee016722550a2276ca2cb5bb624480e0ed2bd49125b2b73b7010b9090e888", size = 258385, upload-time = "2025-06-30T15:51:53.913Z" },
    { url = "https://files.pythonhosted.org/packages/e3/25/cca0e68228addad24903801ed1ab42e21307a1b4b6dd2cf63da5d3ae082a/multidict-6.6.3-cp312-cp312-manylinux2014_armv7l.manylinux_2_17_armv7l.manylinux_2_31_armv7l.whl", hash = "sha256:e5511cb35f5c50a2db21047c875eb42f308c5583edf96bd8ebf7d770a9d68f6d", size = 242328, upload-time = "2025-06-30T15:51:55.672Z" },
    { url = "https://files.pythonhosted.org/packages/6e/a3/46f2d420d86bbcb8fe660b26a10a219871a0fbf4d43cb846a4031533f3e0/multidict-6.6.3-cp312-cp312-manylinux2014_ppc64le.manylinux_2_17_ppc64le.manylinux_2_28_ppc64le.whl", hash = "sha256:712b348f7f449948e0a6c4564a21c7db965af900973a67db432d724619b3c680", size = 268057, upload-time = "2025-06-30T15:51:57.037Z" },
    { url = "https://files.pythonhosted.org/packages/9e/73/1c743542fe00794a2ec7466abd3f312ccb8fad8dff9f36d42e18fb1ec33e/multidict-6.6.3-cp312-cp312-manylinux2014_s390x.manylinux_2_17_s390x.manylinux_2_28_s390x.whl", hash = "sha256:e4e15d2138ee2694e038e33b7c3da70e6b0ad8868b9f8094a72e1414aeda9c1a", size = 269341, upload-time = "2025-06-30T15:51:59.111Z" },
    { url = "https://files.pythonhosted.org/packages/a4/11/6ec9dcbe2264b92778eeb85407d1df18812248bf3506a5a1754bc035db0c/multidict-6.6.3-cp312-cp312-manylinux2014_x86_64.manylinux_2_17_x86_64.manylinux_2_28_x86_64.whl", hash = "sha256:8df25594989aebff8a130f7899fa03cbfcc5d2b5f4a461cf2518236fe6f15961", size = 256081, upload-time = "2025-06-30T15:52:00.533Z" },
    { url = "https://files.pythonhosted.org/packages/9b/2b/631b1e2afeb5f1696846d747d36cda075bfdc0bc7245d6ba5c319278d6c4/multidict-6.6.3-cp312-cp312-musllinux_1_2_aarch64.whl", hash = "sha256:159ca68bfd284a8860f8d8112cf0521113bffd9c17568579e4d13d1f1dc76b65", size = 253581, upload-time = "2025-06-30T15:52:02.43Z" },
    { url = "https://files.pythonhosted.org/packages/bf/0e/7e3b93f79efeb6111d3bf9a1a69e555ba1d07ad1c11bceb56b7310d0d7ee/multidict-6.6.3-cp312-cp312-musllinux_1_2_armv7l.whl", hash = "sha256:e098c17856a8c9ade81b4810888c5ad1914099657226283cab3062c0540b0643", size = 250750, upload-time = "2025-06-30T15:52:04.26Z" },
    { url = "https://files.pythonhosted.org/packages/ad/9e/086846c1d6601948e7de556ee464a2d4c85e33883e749f46b9547d7b0704/multidict-6.6.3-cp312-cp312-musllinux_1_2_i686.whl", hash = "sha256:67c92ed673049dec52d7ed39f8cf9ebbadf5032c774058b4406d18c8f8fe7063", size = 251548, upload-time = "2025-06-30T15:52:06.002Z" },
    { url = "https://files.pythonhosted.org/packages/8c/7b/86ec260118e522f1a31550e87b23542294880c97cfbf6fb18cc67b044c66/multidict-6.6.3-cp312-cp312-musllinux_1_2_ppc64le.whl", hash = "sha256:bd0578596e3a835ef451784053cfd327d607fc39ea1a14812139339a18a0dbc3", size = 262718, upload-time = "2025-06-30T15:52:07.707Z" },
    { url = "https://files.pythonhosted.org/packages/8c/bd/22ce8f47abb0be04692c9fc4638508b8340987b18691aa7775d927b73f72/multidict-6.6.3-cp312-cp312-musllinux_1_2_s390x.whl", hash = "sha256:346055630a2df2115cd23ae271910b4cae40f4e336773550dca4889b12916e75", size = 259603, upload-time = "2025-06-30T15:52:09.58Z" },
    { url = "https://files.pythonhosted.org/packages/07/9c/91b7ac1691be95cd1f4a26e36a74b97cda6aa9820632d31aab4410f46ebd/multidict-6.6.3-cp312-cp312-musllinux_1_2_x86_64.whl", hash = "sha256:555ff55a359302b79de97e0468e9ee80637b0de1fce77721639f7cd9440b3a10", size = 251351, upload-time = "2025-06-30T15:52:10.947Z" },
    { url = "https://files.pythonhosted.org/packages/6f/5c/4d7adc739884f7a9fbe00d1eac8c034023ef8bad71f2ebe12823ca2e3649/multidict-6.6.3-cp312-cp312-win32.whl", hash = "sha256:73ab034fb8d58ff85c2bcbadc470efc3fafeea8affcf8722855fb94557f14cc5", size = 41860, upload-time = "2025-06-30T15:52:12.334Z" },
    { url = "https://files.pythonhosted.org/packages/6a/a3/0fbc7afdf7cb1aa12a086b02959307848eb6bcc8f66fcb66c0cb57e2a2c1/multidict-6.6.3-cp312-cp312-win_amd64.whl", hash = "sha256:04cbcce84f63b9af41bad04a54d4cc4e60e90c35b9e6ccb130be2d75b71f8c17", size = 45982, upload-time = "2025-06-30T15:52:13.6Z" },
    { url = "https://files.pythonhosted.org/packages/b8/95/8c825bd70ff9b02462dc18d1295dd08d3e9e4eb66856d292ffa62cfe1920/multidict-6.6.3-cp312-cp312-win_arm64.whl", hash = "sha256:0f1130b896ecb52d2a1e615260f3ea2af55fa7dc3d7c3003ba0c3121a759b18b", size = 43210, upload-time = "2025-06-30T15:52:14.893Z" },
    { url = "https://files.pythonhosted.org/packages/52/1d/0bebcbbb4f000751fbd09957257903d6e002943fc668d841a4cf2fb7f872/multidict-6.6.3-cp313-cp313-macosx_10_13_universal2.whl", hash = "sha256:540d3c06d48507357a7d57721e5094b4f7093399a0106c211f33540fdc374d55", size = 75843, upload-time = "2025-06-30T15:52:16.155Z" },
    { url = "https://files.pythonhosted.org/packages/07/8f/cbe241b0434cfe257f65c2b1bcf9e8d5fb52bc708c5061fb29b0fed22bdf/multidict-6.6.3-cp313-cp313-macosx_10_13_x86_64.whl", hash = "sha256:9c19cea2a690f04247d43f366d03e4eb110a0dc4cd1bbeee4d445435428ed35b", size = 45053, upload-time = "2025-06-30T15:52:17.429Z" },
    { url = "https://files.pythonhosted.org/packages/32/d2/0b3b23f9dbad5b270b22a3ac3ea73ed0a50ef2d9a390447061178ed6bdb8/multidict-6.6.3-cp313-cp313-macosx_11_0_arm64.whl", hash = "sha256:7af039820cfd00effec86bda5d8debef711a3e86a1d3772e85bea0f243a4bd65", size = 43273, upload-time = "2025-06-30T15:52:19.346Z" },
    { url = "https://files.pythonhosted.org/packages/fd/fe/6eb68927e823999e3683bc49678eb20374ba9615097d085298fd5b386564/multidict-6.6.3-cp313-cp313-manylinux1_i686.manylinux2014_i686.manylinux_2_17_i686.manylinux_2_5_i686.whl", hash = "sha256:500b84f51654fdc3944e936f2922114349bf8fdcac77c3092b03449f0e5bc2b3", size = 237124, upload-time = "2025-06-30T15:52:20.773Z" },
    { url = "https://files.pythonhosted.org/packages/e7/ab/320d8507e7726c460cb77117848b3834ea0d59e769f36fdae495f7669929/multidict-6.6.3-cp313-cp313-manylinux2014_aarch64.manylinux_2_17_aarch64.manylinux_2_28_aarch64.whl", hash = "sha256:f3fc723ab8a5c5ed6c50418e9bfcd8e6dceba6c271cee6728a10a4ed8561520c", size = 256892, upload-time = "2025-06-30T15:52:22.242Z" },
    { url = "https://files.pythonhosted.org/packages/76/60/38ee422db515ac69834e60142a1a69111ac96026e76e8e9aa347fd2e4591/multidict-6.6.3-cp313-cp313-manylinux2014_armv7l.manylinux_2_17_armv7l.manylinux_2_31_armv7l.whl", hash = "sha256:94c47ea3ade005b5976789baaed66d4de4480d0a0bf31cef6edaa41c1e7b56a6", size = 240547, upload-time = "2025-06-30T15:52:23.736Z" },
    { url = "https://files.pythonhosted.org/packages/27/fb/905224fde2dff042b030c27ad95a7ae744325cf54b890b443d30a789b80e/multidict-6.6.3-cp313-cp313-manylinux2014_ppc64le.manylinux_2_17_ppc64le.manylinux_2_28_ppc64le.whl", hash = "sha256:dbc7cf464cc6d67e83e136c9f55726da3a30176f020a36ead246eceed87f1cd8", size = 266223, upload-time = "2025-06-30T15:52:25.185Z" },
    { url = "https://files.pythonhosted.org/packages/76/35/dc38ab361051beae08d1a53965e3e1a418752fc5be4d3fb983c5582d8784/multidict-6.6.3-cp313-cp313-manylinux2014_s390x.manylinux_2_17_s390x.manylinux_2_28_s390x.whl", hash = "sha256:900eb9f9da25ada070f8ee4a23f884e0ee66fe4e1a38c3af644256a508ad81ca", size = 267262, upload-time = "2025-06-30T15:52:26.969Z" },
    { url = "https://files.pythonhosted.org/packages/1f/a3/0a485b7f36e422421b17e2bbb5a81c1af10eac1d4476f2ff92927c730479/multidict-6.6.3-cp313-cp313-manylinux2014_x86_64.manylinux_2_17_x86_64.manylinux_2_28_x86_64.whl", hash = "sha256:7c6df517cf177da5d47ab15407143a89cd1a23f8b335f3a28d57e8b0a3dbb884", size = 254345, upload-time = "2025-06-30T15:52:28.467Z" },
    { url = "https://files.pythonhosted.org/packages/b4/59/bcdd52c1dab7c0e0d75ff19cac751fbd5f850d1fc39172ce809a74aa9ea4/multidict-6.6.3-cp313-cp313-musllinux_1_2_aarch64.whl", hash = "sha256:4ef421045f13879e21c994b36e728d8e7d126c91a64b9185810ab51d474f27e7", size = 252248, upload-time = "2025-06-30T15:52:29.938Z" },
    { url = "https://files.pythonhosted.org/packages/bb/a4/2d96aaa6eae8067ce108d4acee6f45ced5728beda55c0f02ae1072c730d1/multidict-6.6.3-cp313-cp313-musllinux_1_2_armv7l.whl", hash = "sha256:6c1e61bb4f80895c081790b6b09fa49e13566df8fbff817da3f85b3a8192e36b", size = 250115, upload-time = "2025-06-30T15:52:31.416Z" },
    { url = "https://files.pythonhosted.org/packages/25/d2/ed9f847fa5c7d0677d4f02ea2c163d5e48573de3f57bacf5670e43a5ffaa/multidict-6.6.3-cp313-cp313-musllinux_1_2_i686.whl", hash = "sha256:e5e8523bb12d7623cd8300dbd91b9e439a46a028cd078ca695eb66ba31adee3c", size = 249649, upload-time = "2025-06-30T15:52:32.996Z" },
    { url = "https://files.pythonhosted.org/packages/1f/af/9155850372563fc550803d3f25373308aa70f59b52cff25854086ecb4a79/multidict-6.6.3-cp313-cp313-musllinux_1_2_ppc64le.whl", hash = "sha256:ef58340cc896219e4e653dade08fea5c55c6df41bcc68122e3be3e9d873d9a7b", size = 261203, upload-time = "2025-06-30T15:52:34.521Z" },
    { url = "https://files.pythonhosted.org/packages/36/2f/c6a728f699896252cf309769089568a33c6439626648843f78743660709d/multidict-6.6.3-cp313-cp313-musllinux_1_2_s390x.whl", hash = "sha256:fc9dc435ec8699e7b602b94fe0cd4703e69273a01cbc34409af29e7820f777f1", size = 258051, upload-time = "2025-06-30T15:52:35.999Z" },
    { url = "https://files.pythonhosted.org/packages/d0/60/689880776d6b18fa2b70f6cc74ff87dd6c6b9b47bd9cf74c16fecfaa6ad9/multidict-6.6.3-cp313-cp313-musllinux_1_2_x86_64.whl", hash = "sha256:9e864486ef4ab07db5e9cb997bad2b681514158d6954dd1958dfb163b83d53e6", size = 249601, upload-time = "2025-06-30T15:52:37.473Z" },
    { url = "https://files.pythonhosted.org/packages/75/5e/325b11f2222a549019cf2ef879c1f81f94a0d40ace3ef55cf529915ba6cc/multidict-6.6.3-cp313-cp313-win32.whl", hash = "sha256:5633a82fba8e841bc5c5c06b16e21529573cd654f67fd833650a215520a6210e", size = 41683, upload-time = "2025-06-30T15:52:38.927Z" },
    { url = "https://files.pythonhosted.org/packages/b1/ad/cf46e73f5d6e3c775cabd2a05976547f3f18b39bee06260369a42501f053/multidict-6.6.3-cp313-cp313-win_amd64.whl", hash = "sha256:e93089c1570a4ad54c3714a12c2cef549dc9d58e97bcded193d928649cab78e9", size = 45811, upload-time = "2025-06-30T15:52:40.207Z" },
    { url = "https://files.pythonhosted.org/packages/c5/c9/2e3fe950db28fb7c62e1a5f46e1e38759b072e2089209bc033c2798bb5ec/multidict-6.6.3-cp313-cp313-win_arm64.whl", hash = "sha256:c60b401f192e79caec61f166da9c924e9f8bc65548d4246842df91651e83d600", size = 43056, upload-time = "2025-06-30T15:52:41.575Z" },
    { url = "https://files.pythonhosted.org/packages/3a/58/aaf8114cf34966e084a8cc9517771288adb53465188843d5a19862cb6dc3/multidict-6.6.3-cp313-cp313t-macosx_10_13_universal2.whl", hash = "sha256:02fd8f32d403a6ff13864b0851f1f523d4c988051eea0471d4f1fd8010f11134", size = 82811, upload-time = "2025-06-30T15:52:43.281Z" },
    { url = "https://files.pythonhosted.org/packages/71/af/5402e7b58a1f5b987a07ad98f2501fdba2a4f4b4c30cf114e3ce8db64c87/multidict-6.6.3-cp313-cp313t-macosx_10_13_x86_64.whl", hash = "sha256:f3aa090106b1543f3f87b2041eef3c156c8da2aed90c63a2fbed62d875c49c37", size = 48304, upload-time = "2025-06-30T15:52:45.026Z" },
    { url = "https://files.pythonhosted.org/packages/39/65/ab3c8cafe21adb45b24a50266fd747147dec7847425bc2a0f6934b3ae9ce/multidict-6.6.3-cp313-cp313t-macosx_11_0_arm64.whl", hash = "sha256:e924fb978615a5e33ff644cc42e6aa241effcf4f3322c09d4f8cebde95aff5f8", size = 46775, upload-time = "2025-06-30T15:52:46.459Z" },
    { url = "https://files.pythonhosted.org/packages/49/ba/9fcc1b332f67cc0c0c8079e263bfab6660f87fe4e28a35921771ff3eea0d/multidict-6.6.3-cp313-cp313t-manylinux1_i686.manylinux2014_i686.manylinux_2_17_i686.manylinux_2_5_i686.whl", hash = "sha256:b9fe5a0e57c6dbd0e2ce81ca66272282c32cd11d31658ee9553849d91289e1c1", size = 229773, upload-time = "2025-06-30T15:52:47.88Z" },
    { url = "https://files.pythonhosted.org/packages/a4/14/0145a251f555f7c754ce2dcbcd012939bbd1f34f066fa5d28a50e722a054/multidict-6.6.3-cp313-cp313t-manylinux2014_aarch64.manylinux_2_17_aarch64.manylinux_2_28_aarch64.whl", hash = "sha256:b24576f208793ebae00280c59927c3b7c2a3b1655e443a25f753c4611bc1c373", size = 250083, upload-time = "2025-06-30T15:52:49.366Z" },
    { url = "https://files.pythonhosted.org/packages/9e/d4/d5c0bd2bbb173b586c249a151a26d2fb3ec7d53c96e42091c9fef4e1f10c/multidict-6.6.3-cp313-cp313t-manylinux2014_armv7l.manylinux_2_17_armv7l.manylinux_2_31_armv7l.whl", hash = "sha256:135631cb6c58eac37d7ac0df380294fecdc026b28837fa07c02e459c7fb9c54e", size = 228980, upload-time = "2025-06-30T15:52:50.903Z" },
    { url = "https://files.pythonhosted.org/packages/21/32/c9a2d8444a50ec48c4733ccc67254100c10e1c8ae8e40c7a2d2183b59b97/multidict-6.6.3-cp313-cp313t-manylinux2014_ppc64le.manylinux_2_17_ppc64le.manylinux_2_28_ppc64le.whl", hash = "sha256:274d416b0df887aef98f19f21578653982cfb8a05b4e187d4a17103322eeaf8f", size = 257776, upload-time = "2025-06-30T15:52:52.764Z" },
    { url = "https://files.pythonhosted.org/packages/68/d0/14fa1699f4ef629eae08ad6201c6b476098f5efb051b296f4c26be7a9fdf/multidict-6.6.3-cp313-cp313t-manylinux2014_s390x.manylinux_2_17_s390x.manylinux_2_28_s390x.whl", hash = "sha256:e252017a817fad7ce05cafbe5711ed40faeb580e63b16755a3a24e66fa1d87c0", size = 256882, upload-time = "2025-06-30T15:52:54.596Z" },
    { url = "https://files.pythonhosted.org/packages/da/88/84a27570fbe303c65607d517a5f147cd2fc046c2d1da02b84b17b9bdc2aa/multidict-6.6.3-cp313-cp313t-manylinux2014_x86_64.manylinux_2_17_x86_64.manylinux_2_28_x86_64.whl", hash = "sha256:2e4cc8d848cd4fe1cdee28c13ea79ab0ed37fc2e89dd77bac86a2e7959a8c3bc", size = 247816, upload-time = "2025-06-30T15:52:56.175Z" },
    { url = "https://files.pythonhosted.org/packages/1c/60/dca352a0c999ce96a5d8b8ee0b2b9f729dcad2e0b0c195f8286269a2074c/multidict-6.6.3-cp313-cp313t-musllinux_1_2_aarch64.whl", hash = "sha256:9e236a7094b9c4c1b7585f6b9cca34b9d833cf079f7e4c49e6a4a6ec9bfdc68f", size = 245341, upload-time = "2025-06-30T15:52:57.752Z" },
    { url = "https://files.pythonhosted.org/packages/50/ef/433fa3ed06028f03946f3993223dada70fb700f763f70c00079533c34578/multidict-6.6.3-cp313-cp313t-musllinux_1_2_armv7l.whl", hash = "sha256:e0cb0ab69915c55627c933f0b555a943d98ba71b4d1c57bc0d0a66e2567c7471", size = 235854, upload-time = "2025-06-30T15:52:59.74Z" },
    { url = "https://files.pythonhosted.org/packages/1b/1f/487612ab56fbe35715320905215a57fede20de7db40a261759690dc80471/multidict-6.6.3-cp313-cp313t-musllinux_1_2_i686.whl", hash = "sha256:81ef2f64593aba09c5212a3d0f8c906a0d38d710a011f2f42759704d4557d3f2", size = 243432, upload-time = "2025-06-30T15:53:01.602Z" },
    { url = "https://files.pythonhosted.org/packages/da/6f/ce8b79de16cd885c6f9052c96a3671373d00c59b3ee635ea93e6e81b8ccf/multidict-6.6.3-cp313-cp313t-musllinux_1_2_ppc64le.whl", hash = "sha256:b9cbc60010de3562545fa198bfc6d3825df430ea96d2cc509c39bd71e2e7d648", size = 252731, upload-time = "2025-06-30T15:53:03.517Z" },
    { url = "https://files.pythonhosted.org/packages/bb/fe/a2514a6aba78e5abefa1624ca85ae18f542d95ac5cde2e3815a9fbf369aa/multidict-6.6.3-cp313-cp313t-musllinux_1_2_s390x.whl", hash = "sha256:70d974eaaa37211390cd02ef93b7e938de564bbffa866f0b08d07e5e65da783d", size = 247086, upload-time = "2025-06-30T15:53:05.48Z" },
    { url = "https://files.pythonhosted.org/packages/8c/22/b788718d63bb3cce752d107a57c85fcd1a212c6c778628567c9713f9345a/multidict-6.6.3-cp313-cp313t-musllinux_1_2_x86_64.whl", hash = "sha256:3713303e4a6663c6d01d648a68f2848701001f3390a030edaaf3fc949c90bf7c", size = 243338, upload-time = "2025-06-30T15:53:07.522Z" },
    { url = "https://files.pythonhosted.org/packages/22/d6/fdb3d0670819f2228f3f7d9af613d5e652c15d170c83e5f1c94fbc55a25b/multidict-6.6.3-cp313-cp313t-win32.whl", hash = "sha256:639ecc9fe7cd73f2495f62c213e964843826f44505a3e5d82805aa85cac6f89e", size = 47812, upload-time = "2025-06-30T15:53:09.263Z" },
    { url = "https://files.pythonhosted.org/packages/b6/d6/a9d2c808f2c489ad199723197419207ecbfbc1776f6e155e1ecea9c883aa/multidict-6.6.3-cp313-cp313t-win_amd64.whl", hash = "sha256:9f97e181f344a0ef3881b573d31de8542cc0dbc559ec68c8f8b5ce2c2e91646d", size = 53011, upload-time = "2025-06-30T15:53:11.038Z" },
    { url = "https://files.pythonhosted.org/packages/f2/40/b68001cba8188dd267590a111f9661b6256debc327137667e832bf5d66e8/multidict-6.6.3-cp313-cp313t-win_arm64.whl", hash = "sha256:ce8b7693da41a3c4fde5871c738a81490cea5496c671d74374c8ab889e1834fb", size = 45254, upload-time = "2025-06-30T15:53:12.421Z" },
    { url = "https://files.pythonhosted.org/packages/d8/30/9aec301e9772b098c1f5c0ca0279237c9766d94b97802e9888010c64b0ed/multidict-6.6.3-py3-none-any.whl", hash = "sha256:8db10f29c7541fc5da4defd8cd697e1ca429db743fa716325f236079b96f775a", size = 12313, upload-time = "2025-06-30T15:53:45.437Z" },
]

[[package]]
name = "nodeenv"
version = "1.9.1"
source = { registry = "https://pypi.org/simple" }
sdist = { url = "https://files.pythonhosted.org/packages/43/16/fc88b08840de0e0a72a2f9d8c6bae36be573e475a6326ae854bcc549fc45/nodeenv-1.9.1.tar.gz", hash = "sha256:6ec12890a2dab7946721edbfbcd91f3319c6ccc9aec47be7c7e6b7011ee6645f", size = 47437, upload-time = "2024-06-04T18:44:11.171Z" }
wheels = [
    { url = "https://files.pythonhosted.org/packages/d2/1d/1b658dbd2b9fa9c4c9f32accbfc0205d532c8c6194dc0f2a4c0428e7128a/nodeenv-1.9.1-py2.py3-none-any.whl", hash = "sha256:ba11c9782d29c27c70ffbdda2d7415098754709be8a7056d79a737cd901155c9", size = 22314, upload-time = "2024-06-04T18:44:08.352Z" },
]

[[package]]
name = "openai"
version = "1.98.0"
source = { registry = "https://pypi.org/simple" }
dependencies = [
    { name = "anyio" },
    { name = "distro" },
    { name = "httpx" },
    { name = "jiter" },
    { name = "pydantic" },
    { name = "sniffio" },
    { name = "tqdm" },
    { name = "typing-extensions" },
]
sdist = { url = "https://files.pythonhosted.org/packages/d8/9d/52eadb15c92802711d6b6cf00df3a6d0d18b588f4c5ba5ff210c6419fc03/openai-1.98.0.tar.gz", hash = "sha256:3ee0fcc50ae95267fd22bd1ad095ba5402098f3df2162592e68109999f685427", size = 496695, upload-time = "2025-07-30T12:48:03.701Z" }
wheels = [
    { url = "https://files.pythonhosted.org/packages/a8/fe/f64631075b3d63a613c0d8ab761d5941631a470f6fa87eaaee1aa2b4ec0c/openai-1.98.0-py3-none-any.whl", hash = "sha256:b99b794ef92196829120e2df37647722104772d2a74d08305df9ced5f26eae34", size = 767713, upload-time = "2025-07-30T12:48:01.264Z" },
]

[[package]]
name = "platformdirs"
version = "4.3.8"
source = { registry = "https://pypi.org/simple" }
sdist = { url = "https://files.pythonhosted.org/packages/fe/8b/3c73abc9c759ecd3f1f7ceff6685840859e8070c4d947c93fae71f6a0bf2/platformdirs-4.3.8.tar.gz", hash = "sha256:3d512d96e16bcb959a814c9f348431070822a6496326a4be0911c40b5a74c2bc", size = 21362, upload-time = "2025-05-07T22:47:42.121Z" }
wheels = [
    { url = "https://files.pythonhosted.org/packages/fe/39/979e8e21520d4e47a0bbe349e2713c0aac6f3d853d0e5b34d76206c439aa/platformdirs-4.3.8-py3-none-any.whl", hash = "sha256:ff7059bb7eb1179e2685604f4aaf157cfd9535242bd23742eadc3c13542139b4", size = 18567, upload-time = "2025-05-07T22:47:40.376Z" },
]

[[package]]
name = "pre-commit"
version = "4.2.0"
source = { registry = "https://pypi.org/simple" }
dependencies = [
    { name = "cfgv" },
    { name = "identify" },
    { name = "nodeenv" },
    { name = "pyyaml" },
    { name = "virtualenv" },
]
sdist = { url = "https://files.pythonhosted.org/packages/08/39/679ca9b26c7bb2999ff122d50faa301e49af82ca9c066ec061cfbc0c6784/pre_commit-4.2.0.tar.gz", hash = "sha256:601283b9757afd87d40c4c4a9b2b5de9637a8ea02eaff7adc2d0fb4e04841146", size = 193424, upload-time = "2025-03-18T21:35:20.987Z" }
wheels = [
    { url = "https://files.pythonhosted.org/packages/88/74/a88bf1b1efeae488a0c0b7bdf71429c313722d1fc0f377537fbe554e6180/pre_commit-4.2.0-py2.py3-none-any.whl", hash = "sha256:a009ca7205f1eb497d10b845e52c838a98b6cdd2102a6c8e4540e94ee75c58bd", size = 220707, upload-time = "2025-03-18T21:35:19.343Z" },
]

[[package]]
name = "propcache"
version = "0.3.2"
source = { registry = "https://pypi.org/simple" }
sdist = { url = "https://files.pythonhosted.org/packages/a6/16/43264e4a779dd8588c21a70f0709665ee8f611211bdd2c87d952cfa7c776/propcache-0.3.2.tar.gz", hash = "sha256:20d7d62e4e7ef05f221e0db2856b979540686342e7dd9973b815599c7057e168", size = 44139, upload-time = "2025-06-09T22:56:06.081Z" }
wheels = [
    { url = "https://files.pythonhosted.org/packages/a8/42/9ca01b0a6f48e81615dca4765a8f1dd2c057e0540f6116a27dc5ee01dfb6/propcache-0.3.2-cp312-cp312-macosx_10_13_universal2.whl", hash = "sha256:8de106b6c84506b31c27168582cd3cb3000a6412c16df14a8628e5871ff83c10", size = 73674, upload-time = "2025-06-09T22:54:30.551Z" },
    { url = "https://files.pythonhosted.org/packages/af/6e/21293133beb550f9c901bbece755d582bfaf2176bee4774000bd4dd41884/propcache-0.3.2-cp312-cp312-macosx_10_13_x86_64.whl", hash = "sha256:28710b0d3975117239c76600ea351934ac7b5ff56e60953474342608dbbb6154", size = 43570, upload-time = "2025-06-09T22:54:32.296Z" },
    { url = "https://files.pythonhosted.org/packages/0c/c8/0393a0a3a2b8760eb3bde3c147f62b20044f0ddac81e9d6ed7318ec0d852/propcache-0.3.2-cp312-cp312-macosx_11_0_arm64.whl", hash = "sha256:ce26862344bdf836650ed2487c3d724b00fbfec4233a1013f597b78c1cb73615", size = 43094, upload-time = "2025-06-09T22:54:33.929Z" },
    { url = "https://files.pythonhosted.org/packages/37/2c/489afe311a690399d04a3e03b069225670c1d489eb7b044a566511c1c498/propcache-0.3.2-cp312-cp312-manylinux_2_17_aarch64.manylinux2014_aarch64.whl", hash = "sha256:bca54bd347a253af2cf4544bbec232ab982f4868de0dd684246b67a51bc6b1db", size = 226958, upload-time = "2025-06-09T22:54:35.186Z" },
    { url = "https://files.pythonhosted.org/packages/9d/ca/63b520d2f3d418c968bf596839ae26cf7f87bead026b6192d4da6a08c467/propcache-0.3.2-cp312-cp312-manylinux_2_17_ppc64le.manylinux2014_ppc64le.whl", hash = "sha256:55780d5e9a2ddc59711d727226bb1ba83a22dd32f64ee15594b9392b1f544eb1", size = 234894, upload-time = "2025-06-09T22:54:36.708Z" },
    { url = "https://files.pythonhosted.org/packages/11/60/1d0ed6fff455a028d678df30cc28dcee7af77fa2b0e6962ce1df95c9a2a9/propcache-0.3.2-cp312-cp312-manylinux_2_17_s390x.manylinux2014_s390x.whl", hash = "sha256:035e631be25d6975ed87ab23153db6a73426a48db688070d925aa27e996fe93c", size = 233672, upload-time = "2025-06-09T22:54:38.062Z" },
    { url = "https://files.pythonhosted.org/packages/37/7c/54fd5301ef38505ab235d98827207176a5c9b2aa61939b10a460ca53e123/propcache-0.3.2-cp312-cp312-manylinux_2_17_x86_64.manylinux2014_x86_64.whl", hash = "sha256:ee6f22b6eaa39297c751d0e80c0d3a454f112f5c6481214fcf4c092074cecd67", size = 224395, upload-time = "2025-06-09T22:54:39.634Z" },
    { url = "https://files.pythonhosted.org/packages/ee/1a/89a40e0846f5de05fdc6779883bf46ba980e6df4d2ff8fb02643de126592/propcache-0.3.2-cp312-cp312-manylinux_2_5_i686.manylinux1_i686.manylinux_2_17_i686.manylinux2014_i686.whl", hash = "sha256:7ca3aee1aa955438c4dba34fc20a9f390e4c79967257d830f137bd5a8a32ed3b", size = 212510, upload-time = "2025-06-09T22:54:41.565Z" },
    { url = "https://files.pythonhosted.org/packages/5e/33/ca98368586c9566a6b8d5ef66e30484f8da84c0aac3f2d9aec6d31a11bd5/propcache-0.3.2-cp312-cp312-musllinux_1_2_aarch64.whl", hash = "sha256:7a4f30862869fa2b68380d677cc1c5fcf1e0f2b9ea0cf665812895c75d0ca3b8", size = 222949, upload-time = "2025-06-09T22:54:43.038Z" },
    { url = "https://files.pythonhosted.org/packages/ba/11/ace870d0aafe443b33b2f0b7efdb872b7c3abd505bfb4890716ad7865e9d/propcache-0.3.2-cp312-cp312-musllinux_1_2_armv7l.whl", hash = "sha256:b77ec3c257d7816d9f3700013639db7491a434644c906a2578a11daf13176251", size = 217258, upload-time = "2025-06-09T22:54:44.376Z" },
    { url = "https://files.pythonhosted.org/packages/5b/d2/86fd6f7adffcfc74b42c10a6b7db721d1d9ca1055c45d39a1a8f2a740a21/propcache-0.3.2-cp312-cp312-musllinux_1_2_i686.whl", hash = "sha256:cab90ac9d3f14b2d5050928483d3d3b8fb6b4018893fc75710e6aa361ecb2474", size = 213036, upload-time = "2025-06-09T22:54:46.243Z" },
    { url = "https://files.pythonhosted.org/packages/07/94/2d7d1e328f45ff34a0a284cf5a2847013701e24c2a53117e7c280a4316b3/propcache-0.3.2-cp312-cp312-musllinux_1_2_ppc64le.whl", hash = "sha256:0b504d29f3c47cf6b9e936c1852246c83d450e8e063d50562115a6be6d3a2535", size = 227684, upload-time = "2025-06-09T22:54:47.63Z" },
    { url = "https://files.pythonhosted.org/packages/b7/05/37ae63a0087677e90b1d14710e532ff104d44bc1efa3b3970fff99b891dc/propcache-0.3.2-cp312-cp312-musllinux_1_2_s390x.whl", hash = "sha256:ce2ac2675a6aa41ddb2a0c9cbff53780a617ac3d43e620f8fd77ba1c84dcfc06", size = 234562, upload-time = "2025-06-09T22:54:48.982Z" },
    { url = "https://files.pythonhosted.org/packages/a4/7c/3f539fcae630408d0bd8bf3208b9a647ccad10976eda62402a80adf8fc34/propcache-0.3.2-cp312-cp312-musllinux_1_2_x86_64.whl", hash = "sha256:62b4239611205294cc433845b914131b2a1f03500ff3c1ed093ed216b82621e1", size = 222142, upload-time = "2025-06-09T22:54:50.424Z" },
    { url = "https://files.pythonhosted.org/packages/7c/d2/34b9eac8c35f79f8a962546b3e97e9d4b990c420ee66ac8255d5d9611648/propcache-0.3.2-cp312-cp312-win32.whl", hash = "sha256:df4a81b9b53449ebc90cc4deefb052c1dd934ba85012aa912c7ea7b7e38b60c1", size = 37711, upload-time = "2025-06-09T22:54:52.072Z" },
    { url = "https://files.pythonhosted.org/packages/19/61/d582be5d226cf79071681d1b46b848d6cb03d7b70af7063e33a2787eaa03/propcache-0.3.2-cp312-cp312-win_amd64.whl", hash = "sha256:7046e79b989d7fe457bb755844019e10f693752d169076138abf17f31380800c", size = 41479, upload-time = "2025-06-09T22:54:53.234Z" },
    { url = "https://files.pythonhosted.org/packages/dc/d1/8c747fafa558c603c4ca19d8e20b288aa0c7cda74e9402f50f31eb65267e/propcache-0.3.2-cp313-cp313-macosx_10_13_universal2.whl", hash = "sha256:ca592ed634a73ca002967458187109265e980422116c0a107cf93d81f95af945", size = 71286, upload-time = "2025-06-09T22:54:54.369Z" },
    { url = "https://files.pythonhosted.org/packages/61/99/d606cb7986b60d89c36de8a85d58764323b3a5ff07770a99d8e993b3fa73/propcache-0.3.2-cp313-cp313-macosx_10_13_x86_64.whl", hash = "sha256:9ecb0aad4020e275652ba3975740f241bd12a61f1a784df044cf7477a02bc252", size = 42425, upload-time = "2025-06-09T22:54:55.642Z" },
    { url = "https://files.pythonhosted.org/packages/8c/96/ef98f91bbb42b79e9bb82bdd348b255eb9d65f14dbbe3b1594644c4073f7/propcache-0.3.2-cp313-cp313-macosx_11_0_arm64.whl", hash = "sha256:7f08f1cc28bd2eade7a8a3d2954ccc673bb02062e3e7da09bc75d843386b342f", size = 41846, upload-time = "2025-06-09T22:54:57.246Z" },
    { url = "https://files.pythonhosted.org/packages/5b/ad/3f0f9a705fb630d175146cd7b1d2bf5555c9beaed54e94132b21aac098a6/propcache-0.3.2-cp313-cp313-manylinux_2_17_aarch64.manylinux2014_aarch64.whl", hash = "sha256:d1a342c834734edb4be5ecb1e9fb48cb64b1e2320fccbd8c54bf8da8f2a84c33", size = 208871, upload-time = "2025-06-09T22:54:58.975Z" },
    { url = "https://files.pythonhosted.org/packages/3a/38/2085cda93d2c8b6ec3e92af2c89489a36a5886b712a34ab25de9fbca7992/propcache-0.3.2-cp313-cp313-manylinux_2_17_ppc64le.manylinux2014_ppc64le.whl", hash = "sha256:8a544caaae1ac73f1fecfae70ded3e93728831affebd017d53449e3ac052ac1e", size = 215720, upload-time = "2025-06-09T22:55:00.471Z" },
    { url = "https://files.pythonhosted.org/packages/61/c1/d72ea2dc83ac7f2c8e182786ab0fc2c7bd123a1ff9b7975bee671866fe5f/propcache-0.3.2-cp313-cp313-manylinux_2_17_s390x.manylinux2014_s390x.whl", hash = "sha256:310d11aa44635298397db47a3ebce7db99a4cc4b9bbdfcf6c98a60c8d5261cf1", size = 215203, upload-time = "2025-06-09T22:55:01.834Z" },
    { url = "https://files.pythonhosted.org/packages/af/81/b324c44ae60c56ef12007105f1460d5c304b0626ab0cc6b07c8f2a9aa0b8/propcache-0.3.2-cp313-cp313-manylinux_2_17_x86_64.manylinux2014_x86_64.whl", hash = "sha256:4c1396592321ac83157ac03a2023aa6cc4a3cc3cfdecb71090054c09e5a7cce3", size = 206365, upload-time = "2025-06-09T22:55:03.199Z" },
    { url = "https://files.pythonhosted.org/packages/09/73/88549128bb89e66d2aff242488f62869014ae092db63ccea53c1cc75a81d/propcache-0.3.2-cp313-cp313-manylinux_2_5_i686.manylinux1_i686.manylinux_2_17_i686.manylinux2014_i686.whl", hash = "sha256:8cabf5b5902272565e78197edb682017d21cf3b550ba0460ee473753f28d23c1", size = 196016, upload-time = "2025-06-09T22:55:04.518Z" },
    { url = "https://files.pythonhosted.org/packages/b9/3f/3bdd14e737d145114a5eb83cb172903afba7242f67c5877f9909a20d948d/propcache-0.3.2-cp313-cp313-musllinux_1_2_aarch64.whl", hash = "sha256:0a2f2235ac46a7aa25bdeb03a9e7060f6ecbd213b1f9101c43b3090ffb971ef6", size = 205596, upload-time = "2025-06-09T22:55:05.942Z" },
    { url = "https://files.pythonhosted.org/packages/0f/ca/2f4aa819c357d3107c3763d7ef42c03980f9ed5c48c82e01e25945d437c1/propcache-0.3.2-cp313-cp313-musllinux_1_2_armv7l.whl", hash = "sha256:92b69e12e34869a6970fd2f3da91669899994b47c98f5d430b781c26f1d9f387", size = 200977, upload-time = "2025-06-09T22:55:07.792Z" },
    { url = "https://files.pythonhosted.org/packages/cd/4a/e65276c7477533c59085251ae88505caf6831c0e85ff8b2e31ebcbb949b1/propcache-0.3.2-cp313-cp313-musllinux_1_2_i686.whl", hash = "sha256:54e02207c79968ebbdffc169591009f4474dde3b4679e16634d34c9363ff56b4", size = 197220, upload-time = "2025-06-09T22:55:09.173Z" },
    { url = "https://files.pythonhosted.org/packages/7c/54/fc7152e517cf5578278b242396ce4d4b36795423988ef39bb8cd5bf274c8/propcache-0.3.2-cp313-cp313-musllinux_1_2_ppc64le.whl", hash = "sha256:4adfb44cb588001f68c5466579d3f1157ca07f7504fc91ec87862e2b8e556b88", size = 210642, upload-time = "2025-06-09T22:55:10.62Z" },
    { url = "https://files.pythonhosted.org/packages/b9/80/abeb4a896d2767bf5f1ea7b92eb7be6a5330645bd7fb844049c0e4045d9d/propcache-0.3.2-cp313-cp313-musllinux_1_2_s390x.whl", hash = "sha256:fd3e6019dc1261cd0291ee8919dd91fbab7b169bb76aeef6c716833a3f65d206", size = 212789, upload-time = "2025-06-09T22:55:12.029Z" },
    { url = "https://files.pythonhosted.org/packages/b3/db/ea12a49aa7b2b6d68a5da8293dcf50068d48d088100ac016ad92a6a780e6/propcache-0.3.2-cp313-cp313-musllinux_1_2_x86_64.whl", hash = "sha256:4c181cad81158d71c41a2bce88edce078458e2dd5ffee7eddd6b05da85079f43", size = 205880, upload-time = "2025-06-09T22:55:13.45Z" },
    { url = "https://files.pythonhosted.org/packages/d1/e5/9076a0bbbfb65d1198007059c65639dfd56266cf8e477a9707e4b1999ff4/propcache-0.3.2-cp313-cp313-win32.whl", hash = "sha256:8a08154613f2249519e549de2330cf8e2071c2887309a7b07fb56098f5170a02", size = 37220, upload-time = "2025-06-09T22:55:15.284Z" },
    { url = "https://files.pythonhosted.org/packages/d3/f5/b369e026b09a26cd77aa88d8fffd69141d2ae00a2abaaf5380d2603f4b7f/propcache-0.3.2-cp313-cp313-win_amd64.whl", hash = "sha256:e41671f1594fc4ab0a6dec1351864713cb3a279910ae8b58f884a88a0a632c05", size = 40678, upload-time = "2025-06-09T22:55:16.445Z" },
    { url = "https://files.pythonhosted.org/packages/a4/3a/6ece377b55544941a08d03581c7bc400a3c8cd3c2865900a68d5de79e21f/propcache-0.3.2-cp313-cp313t-macosx_10_13_universal2.whl", hash = "sha256:9a3cf035bbaf035f109987d9d55dc90e4b0e36e04bbbb95af3055ef17194057b", size = 76560, upload-time = "2025-06-09T22:55:17.598Z" },
    { url = "https://files.pythonhosted.org/packages/0c/da/64a2bb16418740fa634b0e9c3d29edff1db07f56d3546ca2d86ddf0305e1/propcache-0.3.2-cp313-cp313t-macosx_10_13_x86_64.whl", hash = "sha256:156c03d07dc1323d8dacaa221fbe028c5c70d16709cdd63502778e6c3ccca1b0", size = 44676, upload-time = "2025-06-09T22:55:18.922Z" },
    { url = "https://files.pythonhosted.org/packages/36/7b/f025e06ea51cb72c52fb87e9b395cced02786610b60a3ed51da8af017170/propcache-0.3.2-cp313-cp313t-macosx_11_0_arm64.whl", hash = "sha256:74413c0ba02ba86f55cf60d18daab219f7e531620c15f1e23d95563f505efe7e", size = 44701, upload-time = "2025-06-09T22:55:20.106Z" },
    { url = "https://files.pythonhosted.org/packages/a4/00/faa1b1b7c3b74fc277f8642f32a4c72ba1d7b2de36d7cdfb676db7f4303e/propcache-0.3.2-cp313-cp313t-manylinux_2_17_aarch64.manylinux2014_aarch64.whl", hash = "sha256:f066b437bb3fa39c58ff97ab2ca351db465157d68ed0440abecb21715eb24b28", size = 276934, upload-time = "2025-06-09T22:55:21.5Z" },
    { url = "https://files.pythonhosted.org/packages/74/ab/935beb6f1756e0476a4d5938ff44bf0d13a055fed880caf93859b4f1baf4/propcache-0.3.2-cp313-cp313t-manylinux_2_17_ppc64le.manylinux2014_ppc64le.whl", hash = "sha256:f1304b085c83067914721e7e9d9917d41ad87696bf70f0bc7dee450e9c71ad0a", size = 278316, upload-time = "2025-06-09T22:55:22.918Z" },
    { url = "https://files.pythonhosted.org/packages/f8/9d/994a5c1ce4389610838d1caec74bdf0e98b306c70314d46dbe4fcf21a3e2/propcache-0.3.2-cp313-cp313t-manylinux_2_17_s390x.manylinux2014_s390x.whl", hash = "sha256:ab50cef01b372763a13333b4e54021bdcb291fc9a8e2ccb9c2df98be51bcde6c", size = 282619, upload-time = "2025-06-09T22:55:24.651Z" },
    { url = "https://files.pythonhosted.org/packages/2b/00/a10afce3d1ed0287cef2e09506d3be9822513f2c1e96457ee369adb9a6cd/propcache-0.3.2-cp313-cp313t-manylinux_2_17_x86_64.manylinux2014_x86_64.whl", hash = "sha256:fad3b2a085ec259ad2c2842666b2a0a49dea8463579c606426128925af1ed725", size = 265896, upload-time = "2025-06-09T22:55:26.049Z" },
    { url = "https://files.pythonhosted.org/packages/2e/a8/2aa6716ffa566ca57c749edb909ad27884680887d68517e4be41b02299f3/propcache-0.3.2-cp313-cp313t-manylinux_2_5_i686.manylinux1_i686.manylinux_2_17_i686.manylinux2014_i686.whl", hash = "sha256:261fa020c1c14deafd54c76b014956e2f86991af198c51139faf41c4d5e83892", size = 252111, upload-time = "2025-06-09T22:55:27.381Z" },
    { url = "https://files.pythonhosted.org/packages/36/4f/345ca9183b85ac29c8694b0941f7484bf419c7f0fea2d1e386b4f7893eed/propcache-0.3.2-cp313-cp313t-musllinux_1_2_aarch64.whl", hash = "sha256:46d7f8aa79c927e5f987ee3a80205c987717d3659f035c85cf0c3680526bdb44", size = 268334, upload-time = "2025-06-09T22:55:28.747Z" },
    { url = "https://files.pythonhosted.org/packages/3e/ca/fcd54f78b59e3f97b3b9715501e3147f5340167733d27db423aa321e7148/propcache-0.3.2-cp313-cp313t-musllinux_1_2_armv7l.whl", hash = "sha256:6d8f3f0eebf73e3c0ff0e7853f68be638b4043c65a70517bb575eff54edd8dbe", size = 255026, upload-time = "2025-06-09T22:55:30.184Z" },
    { url = "https://files.pythonhosted.org/packages/8b/95/8e6a6bbbd78ac89c30c225210a5c687790e532ba4088afb8c0445b77ef37/propcache-0.3.2-cp313-cp313t-musllinux_1_2_i686.whl", hash = "sha256:03c89c1b14a5452cf15403e291c0ccd7751d5b9736ecb2c5bab977ad6c5bcd81", size = 250724, upload-time = "2025-06-09T22:55:31.646Z" },
    { url = "https://files.pythonhosted.org/packages/ee/b0/0dd03616142baba28e8b2d14ce5df6631b4673850a3d4f9c0f9dd714a404/propcache-0.3.2-cp313-cp313t-musllinux_1_2_ppc64le.whl", hash = "sha256:0cc17efde71e12bbaad086d679ce575268d70bc123a5a71ea7ad76f70ba30bba", size = 268868, upload-time = "2025-06-09T22:55:33.209Z" },
    { url = "https://files.pythonhosted.org/packages/c5/98/2c12407a7e4fbacd94ddd32f3b1e3d5231e77c30ef7162b12a60e2dd5ce3/propcache-0.3.2-cp313-cp313t-musllinux_1_2_s390x.whl", hash = "sha256:acdf05d00696bc0447e278bb53cb04ca72354e562cf88ea6f9107df8e7fd9770", size = 271322, upload-time = "2025-06-09T22:55:35.065Z" },
    { url = "https://files.pythonhosted.org/packages/35/91/9cb56efbb428b006bb85db28591e40b7736847b8331d43fe335acf95f6c8/propcache-0.3.2-cp313-cp313t-musllinux_1_2_x86_64.whl", hash = "sha256:4445542398bd0b5d32df908031cb1b30d43ac848e20470a878b770ec2dcc6330", size = 265778, upload-time = "2025-06-09T22:55:36.45Z" },
    { url = "https://files.pythonhosted.org/packages/9a/4c/b0fe775a2bdd01e176b14b574be679d84fc83958335790f7c9a686c1f468/propcache-0.3.2-cp313-cp313t-win32.whl", hash = "sha256:f86e5d7cd03afb3a1db8e9f9f6eff15794e79e791350ac48a8c924e6f439f394", size = 41175, upload-time = "2025-06-09T22:55:38.436Z" },
    { url = "https://files.pythonhosted.org/packages/a4/ff/47f08595e3d9b5e149c150f88d9714574f1a7cbd89fe2817158a952674bf/propcache-0.3.2-cp313-cp313t-win_amd64.whl", hash = "sha256:9704bedf6e7cbe3c65eca4379a9b53ee6a83749f047808cbb5044d40d7d72198", size = 44857, upload-time = "2025-06-09T22:55:39.687Z" },
    { url = "https://files.pythonhosted.org/packages/cc/35/cc0aaecf278bb4575b8555f2b137de5ab821595ddae9da9d3cd1da4072c7/propcache-0.3.2-py3-none-any.whl", hash = "sha256:98f1ec44fb675f5052cccc8e609c46ed23a35a1cfd18545ad4e29002d858a43f", size = 12663, upload-time = "2025-06-09T22:56:04.484Z" },
]

[[package]]
name = "pydantic"
version = "2.11.7"
source = { registry = "https://pypi.org/simple" }
dependencies = [
    { name = "annotated-types" },
    { name = "pydantic-core" },
    { name = "typing-extensions" },
    { name = "typing-inspection" },
]
sdist = { url = "https://files.pythonhosted.org/packages/00/dd/4325abf92c39ba8623b5af936ddb36ffcfe0beae70405d456ab1fb2f5b8c/pydantic-2.11.7.tar.gz", hash = "sha256:d989c3c6cb79469287b1569f7447a17848c998458d49ebe294e975b9baf0f0db", size = 788350, upload-time = "2025-06-14T08:33:17.137Z" }
wheels = [
    { url = "https://files.pythonhosted.org/packages/6a/c0/ec2b1c8712ca690e5d61979dee872603e92b8a32f94cc1b72d53beab008a/pydantic-2.11.7-py3-none-any.whl", hash = "sha256:dde5df002701f6de26248661f6835bbe296a47bf73990135c7d07ce741b9623b", size = 444782, upload-time = "2025-06-14T08:33:14.905Z" },
]

[[package]]
name = "pydantic-core"
version = "2.33.2"
source = { registry = "https://pypi.org/simple" }
dependencies = [
    { name = "typing-extensions" },
]
sdist = { url = "https://files.pythonhosted.org/packages/ad/88/5f2260bdfae97aabf98f1778d43f69574390ad787afb646292a638c923d4/pydantic_core-2.33.2.tar.gz", hash = "sha256:7cb8bc3605c29176e1b105350d2e6474142d7c1bd1d9327c4a9bdb46bf827acc", size = 435195, upload-time = "2025-04-23T18:33:52.104Z" }
wheels = [
    { url = "https://files.pythonhosted.org/packages/18/8a/2b41c97f554ec8c71f2a8a5f85cb56a8b0956addfe8b0efb5b3d77e8bdc3/pydantic_core-2.33.2-cp312-cp312-macosx_10_12_x86_64.whl", hash = "sha256:a7ec89dc587667f22b6a0b6579c249fca9026ce7c333fc142ba42411fa243cdc", size = 2009000, upload-time = "2025-04-23T18:31:25.863Z" },
    { url = "https://files.pythonhosted.org/packages/a1/02/6224312aacb3c8ecbaa959897af57181fb6cf3a3d7917fd44d0f2917e6f2/pydantic_core-2.33.2-cp312-cp312-macosx_11_0_arm64.whl", hash = "sha256:3c6db6e52c6d70aa0d00d45cdb9b40f0433b96380071ea80b09277dba021ddf7", size = 1847996, upload-time = "2025-04-23T18:31:27.341Z" },
    { url = "https://files.pythonhosted.org/packages/d6/46/6dcdf084a523dbe0a0be59d054734b86a981726f221f4562aed313dbcb49/pydantic_core-2.33.2-cp312-cp312-manylinux_2_17_aarch64.manylinux2014_aarch64.whl", hash = "sha256:4e61206137cbc65e6d5256e1166f88331d3b6238e082d9f74613b9b765fb9025", size = 1880957, upload-time = "2025-04-23T18:31:28.956Z" },
    { url = "https://files.pythonhosted.org/packages/ec/6b/1ec2c03837ac00886ba8160ce041ce4e325b41d06a034adbef11339ae422/pydantic_core-2.33.2-cp312-cp312-manylinux_2_17_armv7l.manylinux2014_armv7l.whl", hash = "sha256:eb8c529b2819c37140eb51b914153063d27ed88e3bdc31b71198a198e921e011", size = 1964199, upload-time = "2025-04-23T18:31:31.025Z" },
    { url = "https://files.pythonhosted.org/packages/2d/1d/6bf34d6adb9debd9136bd197ca72642203ce9aaaa85cfcbfcf20f9696e83/pydantic_core-2.33.2-cp312-cp312-manylinux_2_17_ppc64le.manylinux2014_ppc64le.whl", hash = "sha256:c52b02ad8b4e2cf14ca7b3d918f3eb0ee91e63b3167c32591e57c4317e134f8f", size = 2120296, upload-time = "2025-04-23T18:31:32.514Z" },
    { url = "https://files.pythonhosted.org/packages/e0/94/2bd0aaf5a591e974b32a9f7123f16637776c304471a0ab33cf263cf5591a/pydantic_core-2.33.2-cp312-cp312-manylinux_2_17_s390x.manylinux2014_s390x.whl", hash = "sha256:96081f1605125ba0855dfda83f6f3df5ec90c61195421ba72223de35ccfb2f88", size = 2676109, upload-time = "2025-04-23T18:31:33.958Z" },
    { url = "https://files.pythonhosted.org/packages/f9/41/4b043778cf9c4285d59742281a769eac371b9e47e35f98ad321349cc5d61/pydantic_core-2.33.2-cp312-cp312-manylinux_2_17_x86_64.manylinux2014_x86_64.whl", hash = "sha256:8f57a69461af2a5fa6e6bbd7a5f60d3b7e6cebb687f55106933188e79ad155c1", size = 2002028, upload-time = "2025-04-23T18:31:39.095Z" },
    { url = "https://files.pythonhosted.org/packages/cb/d5/7bb781bf2748ce3d03af04d5c969fa1308880e1dca35a9bd94e1a96a922e/pydantic_core-2.33.2-cp312-cp312-manylinux_2_5_i686.manylinux1_i686.whl", hash = "sha256:572c7e6c8bb4774d2ac88929e3d1f12bc45714ae5ee6d9a788a9fb35e60bb04b", size = 2100044, upload-time = "2025-04-23T18:31:41.034Z" },
    { url = "https://files.pythonhosted.org/packages/fe/36/def5e53e1eb0ad896785702a5bbfd25eed546cdcf4087ad285021a90ed53/pydantic_core-2.33.2-cp312-cp312-musllinux_1_1_aarch64.whl", hash = "sha256:db4b41f9bd95fbe5acd76d89920336ba96f03e149097365afe1cb092fceb89a1", size = 2058881, upload-time = "2025-04-23T18:31:42.757Z" },
    { url = "https://files.pythonhosted.org/packages/01/6c/57f8d70b2ee57fc3dc8b9610315949837fa8c11d86927b9bb044f8705419/pydantic_core-2.33.2-cp312-cp312-musllinux_1_1_armv7l.whl", hash = "sha256:fa854f5cf7e33842a892e5c73f45327760bc7bc516339fda888c75ae60edaeb6", size = 2227034, upload-time = "2025-04-23T18:31:44.304Z" },
    { url = "https://files.pythonhosted.org/packages/27/b9/9c17f0396a82b3d5cbea4c24d742083422639e7bb1d5bf600e12cb176a13/pydantic_core-2.33.2-cp312-cp312-musllinux_1_1_x86_64.whl", hash = "sha256:5f483cfb75ff703095c59e365360cb73e00185e01aaea067cd19acffd2ab20ea", size = 2234187, upload-time = "2025-04-23T18:31:45.891Z" },
    { url = "https://files.pythonhosted.org/packages/b0/6a/adf5734ffd52bf86d865093ad70b2ce543415e0e356f6cacabbc0d9ad910/pydantic_core-2.33.2-cp312-cp312-win32.whl", hash = "sha256:9cb1da0f5a471435a7bc7e439b8a728e8b61e59784b2af70d7c169f8dd8ae290", size = 1892628, upload-time = "2025-04-23T18:31:47.819Z" },
    { url = "https://files.pythonhosted.org/packages/43/e4/5479fecb3606c1368d496a825d8411e126133c41224c1e7238be58b87d7e/pydantic_core-2.33.2-cp312-cp312-win_amd64.whl", hash = "sha256:f941635f2a3d96b2973e867144fde513665c87f13fe0e193c158ac51bfaaa7b2", size = 1955866, upload-time = "2025-04-23T18:31:49.635Z" },
    { url = "https://files.pythonhosted.org/packages/0d/24/8b11e8b3e2be9dd82df4b11408a67c61bb4dc4f8e11b5b0fc888b38118b5/pydantic_core-2.33.2-cp312-cp312-win_arm64.whl", hash = "sha256:cca3868ddfaccfbc4bfb1d608e2ccaaebe0ae628e1416aeb9c4d88c001bb45ab", size = 1888894, upload-time = "2025-04-23T18:31:51.609Z" },
    { url = "https://files.pythonhosted.org/packages/46/8c/99040727b41f56616573a28771b1bfa08a3d3fe74d3d513f01251f79f172/pydantic_core-2.33.2-cp313-cp313-macosx_10_12_x86_64.whl", hash = "sha256:1082dd3e2d7109ad8b7da48e1d4710c8d06c253cbc4a27c1cff4fbcaa97a9e3f", size = 2015688, upload-time = "2025-04-23T18:31:53.175Z" },
    { url = "https://files.pythonhosted.org/packages/3a/cc/5999d1eb705a6cefc31f0b4a90e9f7fc400539b1a1030529700cc1b51838/pydantic_core-2.33.2-cp313-cp313-macosx_11_0_arm64.whl", hash = "sha256:f517ca031dfc037a9c07e748cefd8d96235088b83b4f4ba8939105d20fa1dcd6", size = 1844808, upload-time = "2025-04-23T18:31:54.79Z" },
    { url = "https://files.pythonhosted.org/packages/6f/5e/a0a7b8885c98889a18b6e376f344da1ef323d270b44edf8174d6bce4d622/pydantic_core-2.33.2-cp313-cp313-manylinux_2_17_aarch64.manylinux2014_aarch64.whl", hash = "sha256:0a9f2c9dd19656823cb8250b0724ee9c60a82f3cdf68a080979d13092a3b0fef", size = 1885580, upload-time = "2025-04-23T18:31:57.393Z" },
    { url = "https://files.pythonhosted.org/packages/3b/2a/953581f343c7d11a304581156618c3f592435523dd9d79865903272c256a/pydantic_core-2.33.2-cp313-cp313-manylinux_2_17_armv7l.manylinux2014_armv7l.whl", hash = "sha256:2b0a451c263b01acebe51895bfb0e1cc842a5c666efe06cdf13846c7418caa9a", size = 1973859, upload-time = "2025-04-23T18:31:59.065Z" },
    { url = "https://files.pythonhosted.org/packages/e6/55/f1a813904771c03a3f97f676c62cca0c0a4138654107c1b61f19c644868b/pydantic_core-2.33.2-cp313-cp313-manylinux_2_17_ppc64le.manylinux2014_ppc64le.whl", hash = "sha256:1ea40a64d23faa25e62a70ad163571c0b342b8bf66d5fa612ac0dec4f069d916", size = 2120810, upload-time = "2025-04-23T18:32:00.78Z" },
    { url = "https://files.pythonhosted.org/packages/aa/c3/053389835a996e18853ba107a63caae0b9deb4a276c6b472931ea9ae6e48/pydantic_core-2.33.2-cp313-cp313-manylinux_2_17_s390x.manylinux2014_s390x.whl", hash = "sha256:0fb2d542b4d66f9470e8065c5469ec676978d625a8b7a363f07d9a501a9cb36a", size = 2676498, upload-time = "2025-04-23T18:32:02.418Z" },
    { url = "https://files.pythonhosted.org/packages/eb/3c/f4abd740877a35abade05e437245b192f9d0ffb48bbbbd708df33d3cda37/pydantic_core-2.33.2-cp313-cp313-manylinux_2_17_x86_64.manylinux2014_x86_64.whl", hash = "sha256:9fdac5d6ffa1b5a83bca06ffe7583f5576555e6c8b3a91fbd25ea7780f825f7d", size = 2000611, upload-time = "2025-04-23T18:32:04.152Z" },
    { url = "https://files.pythonhosted.org/packages/59/a7/63ef2fed1837d1121a894d0ce88439fe3e3b3e48c7543b2a4479eb99c2bd/pydantic_core-2.33.2-cp313-cp313-manylinux_2_5_i686.manylinux1_i686.whl", hash = "sha256:04a1a413977ab517154eebb2d326da71638271477d6ad87a769102f7c2488c56", size = 2107924, upload-time = "2025-04-23T18:32:06.129Z" },
    { url = "https://files.pythonhosted.org/packages/04/8f/2551964ef045669801675f1cfc3b0d74147f4901c3ffa42be2ddb1f0efc4/pydantic_core-2.33.2-cp313-cp313-musllinux_1_1_aarch64.whl", hash = "sha256:c8e7af2f4e0194c22b5b37205bfb293d166a7344a5b0d0eaccebc376546d77d5", size = 2063196, upload-time = "2025-04-23T18:32:08.178Z" },
    { url = "https://files.pythonhosted.org/packages/26/bd/d9602777e77fc6dbb0c7db9ad356e9a985825547dce5ad1d30ee04903918/pydantic_core-2.33.2-cp313-cp313-musllinux_1_1_armv7l.whl", hash = "sha256:5c92edd15cd58b3c2d34873597a1e20f13094f59cf88068adb18947df5455b4e", size = 2236389, upload-time = "2025-04-23T18:32:10.242Z" },
    { url = "https://files.pythonhosted.org/packages/42/db/0e950daa7e2230423ab342ae918a794964b053bec24ba8af013fc7c94846/pydantic_core-2.33.2-cp313-cp313-musllinux_1_1_x86_64.whl", hash = "sha256:65132b7b4a1c0beded5e057324b7e16e10910c106d43675d9bd87d4f38dde162", size = 2239223, upload-time = "2025-04-23T18:32:12.382Z" },
    { url = "https://files.pythonhosted.org/packages/58/4d/4f937099c545a8a17eb52cb67fe0447fd9a373b348ccfa9a87f141eeb00f/pydantic_core-2.33.2-cp313-cp313-win32.whl", hash = "sha256:52fb90784e0a242bb96ec53f42196a17278855b0f31ac7c3cc6f5c1ec4811849", size = 1900473, upload-time = "2025-04-23T18:32:14.034Z" },
    { url = "https://files.pythonhosted.org/packages/a0/75/4a0a9bac998d78d889def5e4ef2b065acba8cae8c93696906c3a91f310ca/pydantic_core-2.33.2-cp313-cp313-win_amd64.whl", hash = "sha256:c083a3bdd5a93dfe480f1125926afcdbf2917ae714bdb80b36d34318b2bec5d9", size = 1955269, upload-time = "2025-04-23T18:32:15.783Z" },
    { url = "https://files.pythonhosted.org/packages/f9/86/1beda0576969592f1497b4ce8e7bc8cbdf614c352426271b1b10d5f0aa64/pydantic_core-2.33.2-cp313-cp313-win_arm64.whl", hash = "sha256:e80b087132752f6b3d714f041ccf74403799d3b23a72722ea2e6ba2e892555b9", size = 1893921, upload-time = "2025-04-23T18:32:18.473Z" },
    { url = "https://files.pythonhosted.org/packages/a4/7d/e09391c2eebeab681df2b74bfe6c43422fffede8dc74187b2b0bf6fd7571/pydantic_core-2.33.2-cp313-cp313t-macosx_11_0_arm64.whl", hash = "sha256:61c18fba8e5e9db3ab908620af374db0ac1baa69f0f32df4f61ae23f15e586ac", size = 1806162, upload-time = "2025-04-23T18:32:20.188Z" },
    { url = "https://files.pythonhosted.org/packages/f1/3d/847b6b1fed9f8ed3bb95a9ad04fbd0b212e832d4f0f50ff4d9ee5a9f15cf/pydantic_core-2.33.2-cp313-cp313t-manylinux_2_17_x86_64.manylinux2014_x86_64.whl", hash = "sha256:95237e53bb015f67b63c91af7518a62a8660376a6a0db19b89acc77a4d6199f5", size = 1981560, upload-time = "2025-04-23T18:32:22.354Z" },
    { url = "https://files.pythonhosted.org/packages/6f/9a/e73262f6c6656262b5fdd723ad90f518f579b7bc8622e43a942eec53c938/pydantic_core-2.33.2-cp313-cp313t-win_amd64.whl", hash = "sha256:c2fc0a768ef76c15ab9238afa6da7f69895bb5d1ee83aeea2e3509af4472d0b9", size = 1935777, upload-time = "2025-04-23T18:32:25.088Z" },
]

[[package]]
name = "pydantic-settings"
version = "2.10.1"
source = { registry = "https://pypi.org/simple" }
dependencies = [
    { name = "pydantic" },
    { name = "python-dotenv" },
    { name = "typing-inspection" },
]
sdist = { url = "https://files.pythonhosted.org/packages/68/85/1ea668bbab3c50071ca613c6ab30047fb36ab0da1b92fa8f17bbc38fd36c/pydantic_settings-2.10.1.tar.gz", hash = "sha256:06f0062169818d0f5524420a360d632d5857b83cffd4d42fe29597807a1614ee", size = 172583, upload-time = "2025-06-24T13:26:46.841Z" }
wheels = [
    { url = "https://files.pythonhosted.org/packages/58/f0/427018098906416f580e3cf1366d3b1abfb408a0652e9f31600c24a1903c/pydantic_settings-2.10.1-py3-none-any.whl", hash = "sha256:a60952460b99cf661dc25c29c0ef171721f98bfcb52ef8d9ea4c943d7c8cc796", size = 45235, upload-time = "2025-06-24T13:26:45.485Z" },
]

[[package]]
<<<<<<< HEAD
name = "pyfiglet"
version = "1.0.3"
source = { registry = "https://pypi.org/simple" }
sdist = { url = "https://files.pythonhosted.org/packages/94/49/2554c0b7fef12c0b9633352bbd8751cc616f8e8880e0ebab7732c1535564/pyfiglet-1.0.3.tar.gz", hash = "sha256:bad3b55d2eccb30d4693ccfd94573c2a3477dd75f86a0e5465cea51bdbfe2875", size = 833445, upload-time = "2025-06-02T12:13:29.357Z" }
wheels = [
    { url = "https://files.pythonhosted.org/packages/51/1d/f2cb03dd71a4dba891f808333fa505a6ed2762a8514d8ead7e423fa77e1b/pyfiglet-1.0.3-py3-none-any.whl", hash = "sha256:671bd101ca6a08dc2d94c6a2cda75a862c5e162b980af47d0ba4023837e36489", size = 1087203, upload-time = "2025-06-02T12:13:27.393Z" },
]

[[package]]
name = "pygments"
version = "2.19.2"
source = { registry = "https://pypi.org/simple" }
sdist = { url = "https://files.pythonhosted.org/packages/b0/77/a5b8c569bf593b0140bde72ea885a803b82086995367bf2037de0159d924/pygments-2.19.2.tar.gz", hash = "sha256:636cb2477cec7f8952536970bc533bc43743542f70392ae026374600add5b887", size = 4968631, upload-time = "2025-06-21T13:39:12.283Z" }
wheels = [
    { url = "https://files.pythonhosted.org/packages/c7/21/705964c7812476f378728bdf590ca4b771ec72385c533964653c68e86bdc/pygments-2.19.2-py3-none-any.whl", hash = "sha256:86540386c03d588bb81d44bc3928634ff26449851e99741617ecb9037ee5ec0b", size = 1225217, upload-time = "2025-06-21T13:39:07.939Z" },
]

[[package]]
=======
>>>>>>> 83e1213a
name = "python-dotenv"
version = "1.1.1"
source = { registry = "https://pypi.org/simple" }
sdist = { url = "https://files.pythonhosted.org/packages/f6/b0/4bc07ccd3572a2f9df7e6782f52b0c6c90dcbb803ac4a167702d7d0dfe1e/python_dotenv-1.1.1.tar.gz", hash = "sha256:a8a6399716257f45be6a007360200409fce5cda2661e3dec71d23dc15f6189ab", size = 41978, upload-time = "2025-06-24T04:21:07.341Z" }
wheels = [
    { url = "https://files.pythonhosted.org/packages/5f/ed/539768cf28c661b5b068d66d96a2f155c4971a5d55684a514c1a0e0dec2f/python_dotenv-1.1.1-py3-none-any.whl", hash = "sha256:31f23644fe2602f88ff55e1f5c79ba497e01224ee7737937930c448e4d0e24dc", size = 20556, upload-time = "2025-06-24T04:21:06.073Z" },
]

[[package]]
<<<<<<< HEAD
name = "python-multipart"
version = "0.0.20"
source = { registry = "https://pypi.org/simple" }
sdist = { url = "https://files.pythonhosted.org/packages/f3/87/f44d7c9f274c7ee665a29b885ec97089ec5dc034c7f3fafa03da9e39a09e/python_multipart-0.0.20.tar.gz", hash = "sha256:8dd0cab45b8e23064ae09147625994d090fa46f5b0d1e13af944c331a7fa9d13", size = 37158, upload-time = "2024-12-16T19:45:46.972Z" }
wheels = [
    { url = "https://files.pythonhosted.org/packages/45/58/38b5afbc1a800eeea951b9285d3912613f2603bdf897a4ab0f4bd7f405fc/python_multipart-0.0.20-py3-none-any.whl", hash = "sha256:8a62d3a8335e06589fe01f2a3e178cdcc632f3fbe0d492ad9ee0ec35aab1f104", size = 24546, upload-time = "2024-12-16T19:45:44.423Z" },
]

[[package]]
name = "pywin32"
version = "311"
source = { registry = "https://pypi.org/simple" }
wheels = [
    { url = "https://files.pythonhosted.org/packages/e7/ab/01ea1943d4eba0f850c3c61e78e8dd59757ff815ff3ccd0a84de5f541f42/pywin32-311-cp312-cp312-win32.whl", hash = "sha256:750ec6e621af2b948540032557b10a2d43b0cee2ae9758c54154d711cc852d31", size = 8706543, upload-time = "2025-07-14T20:13:20.765Z" },
    { url = "https://files.pythonhosted.org/packages/d1/a8/a0e8d07d4d051ec7502cd58b291ec98dcc0c3fff027caad0470b72cfcc2f/pywin32-311-cp312-cp312-win_amd64.whl", hash = "sha256:b8c095edad5c211ff31c05223658e71bf7116daa0ecf3ad85f3201ea3190d067", size = 9495040, upload-time = "2025-07-14T20:13:22.543Z" },
    { url = "https://files.pythonhosted.org/packages/ba/3a/2ae996277b4b50f17d61f0603efd8253cb2d79cc7ae159468007b586396d/pywin32-311-cp312-cp312-win_arm64.whl", hash = "sha256:e286f46a9a39c4a18b319c28f59b61de793654af2f395c102b4f819e584b5852", size = 8710102, upload-time = "2025-07-14T20:13:24.682Z" },
    { url = "https://files.pythonhosted.org/packages/a5/be/3fd5de0979fcb3994bfee0d65ed8ca9506a8a1260651b86174f6a86f52b3/pywin32-311-cp313-cp313-win32.whl", hash = "sha256:f95ba5a847cba10dd8c4d8fefa9f2a6cf283b8b88ed6178fa8a6c1ab16054d0d", size = 8705700, upload-time = "2025-07-14T20:13:26.471Z" },
    { url = "https://files.pythonhosted.org/packages/e3/28/e0a1909523c6890208295a29e05c2adb2126364e289826c0a8bc7297bd5c/pywin32-311-cp313-cp313-win_amd64.whl", hash = "sha256:718a38f7e5b058e76aee1c56ddd06908116d35147e133427e59a3983f703a20d", size = 9494700, upload-time = "2025-07-14T20:13:28.243Z" },
    { url = "https://files.pythonhosted.org/packages/04/bf/90339ac0f55726dce7d794e6d79a18a91265bdf3aa70b6b9ca52f35e022a/pywin32-311-cp313-cp313-win_arm64.whl", hash = "sha256:7b4075d959648406202d92a2310cb990fea19b535c7f4a78d3f5e10b926eeb8a", size = 8709318, upload-time = "2025-07-14T20:13:30.348Z" },
    { url = "https://files.pythonhosted.org/packages/c9/31/097f2e132c4f16d99a22bfb777e0fd88bd8e1c634304e102f313af69ace5/pywin32-311-cp314-cp314-win32.whl", hash = "sha256:b7a2c10b93f8986666d0c803ee19b5990885872a7de910fc460f9b0c2fbf92ee", size = 8840714, upload-time = "2025-07-14T20:13:32.449Z" },
    { url = "https://files.pythonhosted.org/packages/90/4b/07c77d8ba0e01349358082713400435347df8426208171ce297da32c313d/pywin32-311-cp314-cp314-win_amd64.whl", hash = "sha256:3aca44c046bd2ed8c90de9cb8427f581c479e594e99b5c0bb19b29c10fd6cb87", size = 9656800, upload-time = "2025-07-14T20:13:34.312Z" },
    { url = "https://files.pythonhosted.org/packages/c0/d2/21af5c535501a7233e734b8af901574572da66fcc254cb35d0609c9080dd/pywin32-311-cp314-cp314-win_arm64.whl", hash = "sha256:a508e2d9025764a8270f93111a970e1d0fbfc33f4153b388bb649b7eec4f9b42", size = 8932540, upload-time = "2025-07-14T20:13:36.379Z" },
]

[[package]]
=======
>>>>>>> 83e1213a
name = "pyyaml"
version = "6.0.2"
source = { registry = "https://pypi.org/simple" }
sdist = { url = "https://files.pythonhosted.org/packages/54/ed/79a089b6be93607fa5cdaedf301d7dfb23af5f25c398d5ead2525b063e17/pyyaml-6.0.2.tar.gz", hash = "sha256:d584d9ec91ad65861cc08d42e834324ef890a082e591037abe114850ff7bbc3e", size = 130631, upload-time = "2024-08-06T20:33:50.674Z" }
wheels = [
    { url = "https://files.pythonhosted.org/packages/86/0c/c581167fc46d6d6d7ddcfb8c843a4de25bdd27e4466938109ca68492292c/PyYAML-6.0.2-cp312-cp312-macosx_10_9_x86_64.whl", hash = "sha256:c70c95198c015b85feafc136515252a261a84561b7b1d51e3384e0655ddf25ab", size = 183873, upload-time = "2024-08-06T20:32:25.131Z" },
    { url = "https://files.pythonhosted.org/packages/a8/0c/38374f5bb272c051e2a69281d71cba6fdb983413e6758b84482905e29a5d/PyYAML-6.0.2-cp312-cp312-macosx_11_0_arm64.whl", hash = "sha256:ce826d6ef20b1bc864f0a68340c8b3287705cae2f8b4b1d932177dcc76721725", size = 173302, upload-time = "2024-08-06T20:32:26.511Z" },
    { url = "https://files.pythonhosted.org/packages/c3/93/9916574aa8c00aa06bbac729972eb1071d002b8e158bd0e83a3b9a20a1f7/PyYAML-6.0.2-cp312-cp312-manylinux_2_17_aarch64.manylinux2014_aarch64.whl", hash = "sha256:1f71ea527786de97d1a0cc0eacd1defc0985dcf6b3f17bb77dcfc8c34bec4dc5", size = 739154, upload-time = "2024-08-06T20:32:28.363Z" },
    { url = "https://files.pythonhosted.org/packages/95/0f/b8938f1cbd09739c6da569d172531567dbcc9789e0029aa070856f123984/PyYAML-6.0.2-cp312-cp312-manylinux_2_17_s390x.manylinux2014_s390x.whl", hash = "sha256:9b22676e8097e9e22e36d6b7bda33190d0d400f345f23d4065d48f4ca7ae0425", size = 766223, upload-time = "2024-08-06T20:32:30.058Z" },
    { url = "https://files.pythonhosted.org/packages/b9/2b/614b4752f2e127db5cc206abc23a8c19678e92b23c3db30fc86ab731d3bd/PyYAML-6.0.2-cp312-cp312-manylinux_2_17_x86_64.manylinux2014_x86_64.whl", hash = "sha256:80bab7bfc629882493af4aa31a4cfa43a4c57c83813253626916b8c7ada83476", size = 767542, upload-time = "2024-08-06T20:32:31.881Z" },
    { url = "https://files.pythonhosted.org/packages/d4/00/dd137d5bcc7efea1836d6264f049359861cf548469d18da90cd8216cf05f/PyYAML-6.0.2-cp312-cp312-musllinux_1_1_aarch64.whl", hash = "sha256:0833f8694549e586547b576dcfaba4a6b55b9e96098b36cdc7ebefe667dfed48", size = 731164, upload-time = "2024-08-06T20:32:37.083Z" },
    { url = "https://files.pythonhosted.org/packages/c9/1f/4f998c900485e5c0ef43838363ba4a9723ac0ad73a9dc42068b12aaba4e4/PyYAML-6.0.2-cp312-cp312-musllinux_1_1_x86_64.whl", hash = "sha256:8b9c7197f7cb2738065c481a0461e50ad02f18c78cd75775628afb4d7137fb3b", size = 756611, upload-time = "2024-08-06T20:32:38.898Z" },
    { url = "https://files.pythonhosted.org/packages/df/d1/f5a275fdb252768b7a11ec63585bc38d0e87c9e05668a139fea92b80634c/PyYAML-6.0.2-cp312-cp312-win32.whl", hash = "sha256:ef6107725bd54b262d6dedcc2af448a266975032bc85ef0172c5f059da6325b4", size = 140591, upload-time = "2024-08-06T20:32:40.241Z" },
    { url = "https://files.pythonhosted.org/packages/0c/e8/4f648c598b17c3d06e8753d7d13d57542b30d56e6c2dedf9c331ae56312e/PyYAML-6.0.2-cp312-cp312-win_amd64.whl", hash = "sha256:7e7401d0de89a9a855c839bc697c079a4af81cf878373abd7dc625847d25cbd8", size = 156338, upload-time = "2024-08-06T20:32:41.93Z" },
    { url = "https://files.pythonhosted.org/packages/ef/e3/3af305b830494fa85d95f6d95ef7fa73f2ee1cc8ef5b495c7c3269fb835f/PyYAML-6.0.2-cp313-cp313-macosx_10_13_x86_64.whl", hash = "sha256:efdca5630322a10774e8e98e1af481aad470dd62c3170801852d752aa7a783ba", size = 181309, upload-time = "2024-08-06T20:32:43.4Z" },
    { url = "https://files.pythonhosted.org/packages/45/9f/3b1c20a0b7a3200524eb0076cc027a970d320bd3a6592873c85c92a08731/PyYAML-6.0.2-cp313-cp313-macosx_11_0_arm64.whl", hash = "sha256:50187695423ffe49e2deacb8cd10510bc361faac997de9efef88badc3bb9e2d1", size = 171679, upload-time = "2024-08-06T20:32:44.801Z" },
    { url = "https://files.pythonhosted.org/packages/7c/9a/337322f27005c33bcb656c655fa78325b730324c78620e8328ae28b64d0c/PyYAML-6.0.2-cp313-cp313-manylinux_2_17_aarch64.manylinux2014_aarch64.whl", hash = "sha256:0ffe8360bab4910ef1b9e87fb812d8bc0a308b0d0eef8c8f44e0254ab3b07133", size = 733428, upload-time = "2024-08-06T20:32:46.432Z" },
    { url = "https://files.pythonhosted.org/packages/a3/69/864fbe19e6c18ea3cc196cbe5d392175b4cf3d5d0ac1403ec3f2d237ebb5/PyYAML-6.0.2-cp313-cp313-manylinux_2_17_s390x.manylinux2014_s390x.whl", hash = "sha256:17e311b6c678207928d649faa7cb0d7b4c26a0ba73d41e99c4fff6b6c3276484", size = 763361, upload-time = "2024-08-06T20:32:51.188Z" },
    { url = "https://files.pythonhosted.org/packages/04/24/b7721e4845c2f162d26f50521b825fb061bc0a5afcf9a386840f23ea19fa/PyYAML-6.0.2-cp313-cp313-manylinux_2_17_x86_64.manylinux2014_x86_64.whl", hash = "sha256:70b189594dbe54f75ab3a1acec5f1e3faa7e8cf2f1e08d9b561cb41b845f69d5", size = 759523, upload-time = "2024-08-06T20:32:53.019Z" },
    { url = "https://files.pythonhosted.org/packages/2b/b2/e3234f59ba06559c6ff63c4e10baea10e5e7df868092bf9ab40e5b9c56b6/PyYAML-6.0.2-cp313-cp313-musllinux_1_1_aarch64.whl", hash = "sha256:41e4e3953a79407c794916fa277a82531dd93aad34e29c2a514c2c0c5fe971cc", size = 726660, upload-time = "2024-08-06T20:32:54.708Z" },
    { url = "https://files.pythonhosted.org/packages/fe/0f/25911a9f080464c59fab9027482f822b86bf0608957a5fcc6eaac85aa515/PyYAML-6.0.2-cp313-cp313-musllinux_1_1_x86_64.whl", hash = "sha256:68ccc6023a3400877818152ad9a1033e3db8625d899c72eacb5a668902e4d652", size = 751597, upload-time = "2024-08-06T20:32:56.985Z" },
    { url = "https://files.pythonhosted.org/packages/14/0d/e2c3b43bbce3cf6bd97c840b46088a3031085179e596d4929729d8d68270/PyYAML-6.0.2-cp313-cp313-win32.whl", hash = "sha256:bc2fa7c6b47d6bc618dd7fb02ef6fdedb1090ec036abab80d4681424b84c1183", size = 140527, upload-time = "2024-08-06T20:33:03.001Z" },
    { url = "https://files.pythonhosted.org/packages/fa/de/02b54f42487e3d3c6efb3f89428677074ca7bf43aae402517bc7cca949f3/PyYAML-6.0.2-cp313-cp313-win_amd64.whl", hash = "sha256:8388ee1976c416731879ac16da0aff3f63b286ffdd57cdeb95f3f2e085687563", size = 156446, upload-time = "2024-08-06T20:33:04.33Z" },
]

[[package]]
name = "referencing"
version = "0.36.2"
source = { registry = "https://pypi.org/simple" }
dependencies = [
    { name = "attrs" },
    { name = "rpds-py" },
    { name = "typing-extensions", marker = "python_full_version < '3.13'" },
]
sdist = { url = "https://files.pythonhosted.org/packages/2f/db/98b5c277be99dd18bfd91dd04e1b759cad18d1a338188c936e92f921c7e2/referencing-0.36.2.tar.gz", hash = "sha256:df2e89862cd09deabbdba16944cc3f10feb6b3e6f18e902f7cc25609a34775aa", size = 74744, upload-time = "2025-01-25T08:48:16.138Z" }
wheels = [
    { url = "https://files.pythonhosted.org/packages/c1/b1/3baf80dc6d2b7bc27a95a67752d0208e410351e3feb4eb78de5f77454d8d/referencing-0.36.2-py3-none-any.whl", hash = "sha256:e8699adbbf8b5c7de96d8ffa0eb5c158b3beafce084968e2ea8bb08c6794dcd0", size = 26775, upload-time = "2025-01-25T08:48:14.241Z" },
]

[[package]]
name = "requests"
version = "2.32.4"
source = { registry = "https://pypi.org/simple" }
dependencies = [
    { name = "certifi" },
    { name = "charset-normalizer" },
    { name = "idna" },
    { name = "urllib3" },
]
sdist = { url = "https://files.pythonhosted.org/packages/e1/0a/929373653770d8a0d7ea76c37de6e41f11eb07559b103b1c02cafb3f7cf8/requests-2.32.4.tar.gz", hash = "sha256:27d0316682c8a29834d3264820024b62a36942083d52caf2f14c0591336d3422", size = 135258, upload-time = "2025-06-09T16:43:07.34Z" }
wheels = [
    { url = "https://files.pythonhosted.org/packages/7c/e4/56027c4a6b4ae70ca9de302488c5ca95ad4a39e190093d6c1a8ace08341b/requests-2.32.4-py3-none-any.whl", hash = "sha256:27babd3cda2a6d50b30443204ee89830707d396671944c998b5975b031ac2b2c", size = 64847, upload-time = "2025-06-09T16:43:05.728Z" },
]

[[package]]
name = "rich"
version = "13.9.4"
source = { registry = "https://pypi.org/simple" }
dependencies = [
    { name = "markdown-it-py" },
    { name = "pygments" },
]
sdist = { url = "https://files.pythonhosted.org/packages/ab/3a/0316b28d0761c6734d6bc14e770d85506c986c85ffb239e688eeaab2c2bc/rich-13.9.4.tar.gz", hash = "sha256:439594978a49a09530cff7ebc4b5c7103ef57baf48d5ea3184f21d9a2befa098", size = 223149, upload-time = "2024-11-01T16:43:57.873Z" }
wheels = [
    { url = "https://files.pythonhosted.org/packages/19/71/39c7c0d87f8d4e6c020a393182060eaefeeae6c01dab6a84ec346f2567df/rich-13.9.4-py3-none-any.whl", hash = "sha256:6049d5e6ec054bf2779ab3358186963bac2ea89175919d699e378b99738c2a90", size = 242424, upload-time = "2024-11-01T16:43:55.817Z" },
]

[[package]]
name = "rpds-py"
version = "0.26.0"
source = { registry = "https://pypi.org/simple" }
sdist = { url = "https://files.pythonhosted.org/packages/a5/aa/4456d84bbb54adc6a916fb10c9b374f78ac840337644e4a5eda229c81275/rpds_py-0.26.0.tar.gz", hash = "sha256:20dae58a859b0906f0685642e591056f1e787f3a8b39c8e8749a45dc7d26bdb0", size = 27385, upload-time = "2025-07-01T15:57:13.958Z" }
wheels = [
    { url = "https://files.pythonhosted.org/packages/ea/86/90eb87c6f87085868bd077c7a9938006eb1ce19ed4d06944a90d3560fce2/rpds_py-0.26.0-cp312-cp312-macosx_10_12_x86_64.whl", hash = "sha256:894514d47e012e794f1350f076c427d2347ebf82f9b958d554d12819849a369d", size = 363933, upload-time = "2025-07-01T15:54:15.734Z" },
    { url = "https://files.pythonhosted.org/packages/63/78/4469f24d34636242c924626082b9586f064ada0b5dbb1e9d096ee7a8e0c6/rpds_py-0.26.0-cp312-cp312-macosx_11_0_arm64.whl", hash = "sha256:fc921b96fa95a097add244da36a1d9e4f3039160d1d30f1b35837bf108c21136", size = 350447, upload-time = "2025-07-01T15:54:16.922Z" },
    { url = "https://files.pythonhosted.org/packages/ad/91/c448ed45efdfdade82348d5e7995e15612754826ea640afc20915119734f/rpds_py-0.26.0-cp312-cp312-manylinux_2_17_aarch64.manylinux2014_aarch64.whl", hash = "sha256:3e1157659470aa42a75448b6e943c895be8c70531c43cb78b9ba990778955582", size = 384711, upload-time = "2025-07-01T15:54:18.101Z" },
    { url = "https://files.pythonhosted.org/packages/ec/43/e5c86fef4be7f49828bdd4ecc8931f0287b1152c0bb0163049b3218740e7/rpds_py-0.26.0-cp312-cp312-manylinux_2_17_armv7l.manylinux2014_armv7l.whl", hash = "sha256:521ccf56f45bb3a791182dc6b88ae5f8fa079dd705ee42138c76deb1238e554e", size = 400865, upload-time = "2025-07-01T15:54:19.295Z" },
    { url = "https://files.pythonhosted.org/packages/55/34/e00f726a4d44f22d5c5fe2e5ddd3ac3d7fd3f74a175607781fbdd06fe375/rpds_py-0.26.0-cp312-cp312-manylinux_2_17_ppc64le.manylinux2014_ppc64le.whl", hash = "sha256:9def736773fd56b305c0eef698be5192c77bfa30d55a0e5885f80126c4831a15", size = 517763, upload-time = "2025-07-01T15:54:20.858Z" },
    { url = "https://files.pythonhosted.org/packages/52/1c/52dc20c31b147af724b16104500fba13e60123ea0334beba7b40e33354b4/rpds_py-0.26.0-cp312-cp312-manylinux_2_17_s390x.manylinux2014_s390x.whl", hash = "sha256:cdad4ea3b4513b475e027be79e5a0ceac8ee1c113a1a11e5edc3c30c29f964d8", size = 406651, upload-time = "2025-07-01T15:54:22.508Z" },
    { url = "https://files.pythonhosted.org/packages/2e/77/87d7bfabfc4e821caa35481a2ff6ae0b73e6a391bb6b343db2c91c2b9844/rpds_py-0.26.0-cp312-cp312-manylinux_2_17_x86_64.manylinux2014_x86_64.whl", hash = "sha256:82b165b07f416bdccf5c84546a484cc8f15137ca38325403864bfdf2b5b72f6a", size = 386079, upload-time = "2025-07-01T15:54:23.987Z" },
    { url = "https://files.pythonhosted.org/packages/e3/d4/7f2200c2d3ee145b65b3cddc4310d51f7da6a26634f3ac87125fd789152a/rpds_py-0.26.0-cp312-cp312-manylinux_2_5_i686.manylinux1_i686.whl", hash = "sha256:d04cab0a54b9dba4d278fe955a1390da3cf71f57feb78ddc7cb67cbe0bd30323", size = 421379, upload-time = "2025-07-01T15:54:25.073Z" },
    { url = "https://files.pythonhosted.org/packages/ae/13/9fdd428b9c820869924ab62236b8688b122baa22d23efdd1c566938a39ba/rpds_py-0.26.0-cp312-cp312-musllinux_1_2_aarch64.whl", hash = "sha256:79061ba1a11b6a12743a2b0f72a46aa2758613d454aa6ba4f5a265cc48850158", size = 562033, upload-time = "2025-07-01T15:54:26.225Z" },
    { url = "https://files.pythonhosted.org/packages/f3/e1/b69686c3bcbe775abac3a4c1c30a164a2076d28df7926041f6c0eb5e8d28/rpds_py-0.26.0-cp312-cp312-musllinux_1_2_i686.whl", hash = "sha256:f405c93675d8d4c5ac87364bb38d06c988e11028a64b52a47158a355079661f3", size = 591639, upload-time = "2025-07-01T15:54:27.424Z" },
    { url = "https://files.pythonhosted.org/packages/5c/c9/1e3d8c8863c84a90197ac577bbc3d796a92502124c27092413426f670990/rpds_py-0.26.0-cp312-cp312-musllinux_1_2_x86_64.whl", hash = "sha256:dafd4c44b74aa4bed4b250f1aed165b8ef5de743bcca3b88fc9619b6087093d2", size = 557105, upload-time = "2025-07-01T15:54:29.93Z" },
    { url = "https://files.pythonhosted.org/packages/9f/c5/90c569649057622959f6dcc40f7b516539608a414dfd54b8d77e3b201ac0/rpds_py-0.26.0-cp312-cp312-win32.whl", hash = "sha256:3da5852aad63fa0c6f836f3359647870e21ea96cf433eb393ffa45263a170d44", size = 223272, upload-time = "2025-07-01T15:54:31.128Z" },
    { url = "https://files.pythonhosted.org/packages/7d/16/19f5d9f2a556cfed454eebe4d354c38d51c20f3db69e7b4ce6cff904905d/rpds_py-0.26.0-cp312-cp312-win_amd64.whl", hash = "sha256:cf47cfdabc2194a669dcf7a8dbba62e37a04c5041d2125fae0233b720da6f05c", size = 234995, upload-time = "2025-07-01T15:54:32.195Z" },
    { url = "https://files.pythonhosted.org/packages/83/f0/7935e40b529c0e752dfaa7880224771b51175fce08b41ab4a92eb2fbdc7f/rpds_py-0.26.0-cp312-cp312-win_arm64.whl", hash = "sha256:20ab1ae4fa534f73647aad289003f1104092890849e0266271351922ed5574f8", size = 223198, upload-time = "2025-07-01T15:54:33.271Z" },
    { url = "https://files.pythonhosted.org/packages/6a/67/bb62d0109493b12b1c6ab00de7a5566aa84c0e44217c2d94bee1bd370da9/rpds_py-0.26.0-cp313-cp313-macosx_10_12_x86_64.whl", hash = "sha256:696764a5be111b036256c0b18cd29783fab22154690fc698062fc1b0084b511d", size = 363917, upload-time = "2025-07-01T15:54:34.755Z" },
    { url = "https://files.pythonhosted.org/packages/4b/f3/34e6ae1925a5706c0f002a8d2d7f172373b855768149796af87bd65dcdb9/rpds_py-0.26.0-cp313-cp313-macosx_11_0_arm64.whl", hash = "sha256:1e6c15d2080a63aaed876e228efe4f814bc7889c63b1e112ad46fdc8b368b9e1", size = 350073, upload-time = "2025-07-01T15:54:36.292Z" },
    { url = "https://files.pythonhosted.org/packages/75/83/1953a9d4f4e4de7fd0533733e041c28135f3c21485faaef56a8aadbd96b5/rpds_py-0.26.0-cp313-cp313-manylinux_2_17_aarch64.manylinux2014_aarch64.whl", hash = "sha256:390e3170babf42462739a93321e657444f0862c6d722a291accc46f9d21ed04e", size = 384214, upload-time = "2025-07-01T15:54:37.469Z" },
    { url = "https://files.pythonhosted.org/packages/48/0e/983ed1b792b3322ea1d065e67f4b230f3b96025f5ce3878cc40af09b7533/rpds_py-0.26.0-cp313-cp313-manylinux_2_17_armv7l.manylinux2014_armv7l.whl", hash = "sha256:7da84c2c74c0f5bc97d853d9e17bb83e2dcafcff0dc48286916001cc114379a1", size = 400113, upload-time = "2025-07-01T15:54:38.954Z" },
    { url = "https://files.pythonhosted.org/packages/69/7f/36c0925fff6f660a80be259c5b4f5e53a16851f946eb080351d057698528/rpds_py-0.26.0-cp313-cp313-manylinux_2_17_ppc64le.manylinux2014_ppc64le.whl", hash = "sha256:4c5fe114a6dd480a510b6d3661d09d67d1622c4bf20660a474507aaee7eeeee9", size = 515189, upload-time = "2025-07-01T15:54:40.57Z" },
    { url = "https://files.pythonhosted.org/packages/13/45/cbf07fc03ba7a9b54662c9badb58294ecfb24f828b9732970bd1a431ed5c/rpds_py-0.26.0-cp313-cp313-manylinux_2_17_s390x.manylinux2014_s390x.whl", hash = "sha256:3100b3090269f3a7ea727b06a6080d4eb7439dca4c0e91a07c5d133bb1727ea7", size = 406998, upload-time = "2025-07-01T15:54:43.025Z" },
    { url = "https://files.pythonhosted.org/packages/6c/b0/8fa5e36e58657997873fd6a1cf621285ca822ca75b4b3434ead047daa307/rpds_py-0.26.0-cp313-cp313-manylinux_2_17_x86_64.manylinux2014_x86_64.whl", hash = "sha256:2c03c9b0c64afd0320ae57de4c982801271c0c211aa2d37f3003ff5feb75bb04", size = 385903, upload-time = "2025-07-01T15:54:44.752Z" },
    { url = "https://files.pythonhosted.org/packages/4b/f7/b25437772f9f57d7a9fbd73ed86d0dcd76b4c7c6998348c070d90f23e315/rpds_py-0.26.0-cp313-cp313-manylinux_2_5_i686.manylinux1_i686.whl", hash = "sha256:5963b72ccd199ade6ee493723d18a3f21ba7d5b957017607f815788cef50eaf1", size = 419785, upload-time = "2025-07-01T15:54:46.043Z" },
    { url = "https://files.pythonhosted.org/packages/a7/6b/63ffa55743dfcb4baf2e9e77a0b11f7f97ed96a54558fcb5717a4b2cd732/rpds_py-0.26.0-cp313-cp313-musllinux_1_2_aarch64.whl", hash = "sha256:9da4e873860ad5bab3291438525cae80169daecbfafe5657f7f5fb4d6b3f96b9", size = 561329, upload-time = "2025-07-01T15:54:47.64Z" },
    { url = "https://files.pythonhosted.org/packages/2f/07/1f4f5e2886c480a2346b1e6759c00278b8a69e697ae952d82ae2e6ee5db0/rpds_py-0.26.0-cp313-cp313-musllinux_1_2_i686.whl", hash = "sha256:5afaddaa8e8c7f1f7b4c5c725c0070b6eed0228f705b90a1732a48e84350f4e9", size = 590875, upload-time = "2025-07-01T15:54:48.9Z" },
    { url = "https://files.pythonhosted.org/packages/cc/bc/e6639f1b91c3a55f8c41b47d73e6307051b6e246254a827ede730624c0f8/rpds_py-0.26.0-cp313-cp313-musllinux_1_2_x86_64.whl", hash = "sha256:4916dc96489616a6f9667e7526af8fa693c0fdb4f3acb0e5d9f4400eb06a47ba", size = 556636, upload-time = "2025-07-01T15:54:50.619Z" },
    { url = "https://files.pythonhosted.org/packages/05/4c/b3917c45566f9f9a209d38d9b54a1833f2bb1032a3e04c66f75726f28876/rpds_py-0.26.0-cp313-cp313-win32.whl", hash = "sha256:2a343f91b17097c546b93f7999976fd6c9d5900617aa848c81d794e062ab302b", size = 222663, upload-time = "2025-07-01T15:54:52.023Z" },
    { url = "https://files.pythonhosted.org/packages/e0/0b/0851bdd6025775aaa2365bb8de0697ee2558184c800bfef8d7aef5ccde58/rpds_py-0.26.0-cp313-cp313-win_amd64.whl", hash = "sha256:0a0b60701f2300c81b2ac88a5fb893ccfa408e1c4a555a77f908a2596eb875a5", size = 234428, upload-time = "2025-07-01T15:54:53.692Z" },
    { url = "https://files.pythonhosted.org/packages/ed/e8/a47c64ed53149c75fb581e14a237b7b7cd18217e969c30d474d335105622/rpds_py-0.26.0-cp313-cp313-win_arm64.whl", hash = "sha256:257d011919f133a4746958257f2c75238e3ff54255acd5e3e11f3ff41fd14256", size = 222571, upload-time = "2025-07-01T15:54:54.822Z" },
    { url = "https://files.pythonhosted.org/packages/89/bf/3d970ba2e2bcd17d2912cb42874107390f72873e38e79267224110de5e61/rpds_py-0.26.0-cp313-cp313t-macosx_10_12_x86_64.whl", hash = "sha256:529c8156d7506fba5740e05da8795688f87119cce330c244519cf706a4a3d618", size = 360475, upload-time = "2025-07-01T15:54:56.228Z" },
    { url = "https://files.pythonhosted.org/packages/82/9f/283e7e2979fc4ec2d8ecee506d5a3675fce5ed9b4b7cb387ea5d37c2f18d/rpds_py-0.26.0-cp313-cp313t-macosx_11_0_arm64.whl", hash = "sha256:f53ec51f9d24e9638a40cabb95078ade8c99251945dad8d57bf4aabe86ecee35", size = 346692, upload-time = "2025-07-01T15:54:58.561Z" },
    { url = "https://files.pythonhosted.org/packages/e3/03/7e50423c04d78daf391da3cc4330bdb97042fc192a58b186f2d5deb7befd/rpds_py-0.26.0-cp313-cp313t-manylinux_2_17_aarch64.manylinux2014_aarch64.whl", hash = "sha256:7ab504c4d654e4a29558eaa5bb8cea5fdc1703ea60a8099ffd9c758472cf913f", size = 379415, upload-time = "2025-07-01T15:54:59.751Z" },
    { url = "https://files.pythonhosted.org/packages/57/00/d11ee60d4d3b16808432417951c63df803afb0e0fc672b5e8d07e9edaaae/rpds_py-0.26.0-cp313-cp313t-manylinux_2_17_armv7l.manylinux2014_armv7l.whl", hash = "sha256:fd0641abca296bc1a00183fe44f7fced8807ed49d501f188faa642d0e4975b83", size = 391783, upload-time = "2025-07-01T15:55:00.898Z" },
    { url = "https://files.pythonhosted.org/packages/08/b3/1069c394d9c0d6d23c5b522e1f6546b65793a22950f6e0210adcc6f97c3e/rpds_py-0.26.0-cp313-cp313t-manylinux_2_17_ppc64le.manylinux2014_ppc64le.whl", hash = "sha256:69b312fecc1d017b5327afa81d4da1480f51c68810963a7336d92203dbb3d4f1", size = 512844, upload-time = "2025-07-01T15:55:02.201Z" },
    { url = "https://files.pythonhosted.org/packages/08/3b/c4fbf0926800ed70b2c245ceca99c49f066456755f5d6eb8863c2c51e6d0/rpds_py-0.26.0-cp313-cp313t-manylinux_2_17_s390x.manylinux2014_s390x.whl", hash = "sha256:c741107203954f6fc34d3066d213d0a0c40f7bb5aafd698fb39888af277c70d8", size = 402105, upload-time = "2025-07-01T15:55:03.698Z" },
    { url = "https://files.pythonhosted.org/packages/1c/b0/db69b52ca07413e568dae9dc674627a22297abb144c4d6022c6d78f1e5cc/rpds_py-0.26.0-cp313-cp313t-manylinux_2_17_x86_64.manylinux2014_x86_64.whl", hash = "sha256:fc3e55a7db08dc9a6ed5fb7103019d2c1a38a349ac41901f9f66d7f95750942f", size = 383440, upload-time = "2025-07-01T15:55:05.398Z" },
    { url = "https://files.pythonhosted.org/packages/4c/e1/c65255ad5b63903e56b3bb3ff9dcc3f4f5c3badde5d08c741ee03903e951/rpds_py-0.26.0-cp313-cp313t-manylinux_2_5_i686.manylinux1_i686.whl", hash = "sha256:9e851920caab2dbcae311fd28f4313c6953993893eb5c1bb367ec69d9a39e7ed", size = 412759, upload-time = "2025-07-01T15:55:08.316Z" },
    { url = "https://files.pythonhosted.org/packages/e4/22/bb731077872377a93c6e93b8a9487d0406c70208985831034ccdeed39c8e/rpds_py-0.26.0-cp313-cp313t-musllinux_1_2_aarch64.whl", hash = "sha256:dfbf280da5f876d0b00c81f26bedce274e72a678c28845453885a9b3c22ae632", size = 556032, upload-time = "2025-07-01T15:55:09.52Z" },
    { url = "https://files.pythonhosted.org/packages/e0/8b/393322ce7bac5c4530fb96fc79cc9ea2f83e968ff5f6e873f905c493e1c4/rpds_py-0.26.0-cp313-cp313t-musllinux_1_2_i686.whl", hash = "sha256:1cc81d14ddfa53d7f3906694d35d54d9d3f850ef8e4e99ee68bc0d1e5fed9a9c", size = 585416, upload-time = "2025-07-01T15:55:11.216Z" },
    { url = "https://files.pythonhosted.org/packages/49/ae/769dc372211835bf759319a7aae70525c6eb523e3371842c65b7ef41c9c6/rpds_py-0.26.0-cp313-cp313t-musllinux_1_2_x86_64.whl", hash = "sha256:dca83c498b4650a91efcf7b88d669b170256bf8017a5db6f3e06c2bf031f57e0", size = 554049, upload-time = "2025-07-01T15:55:13.004Z" },
    { url = "https://files.pythonhosted.org/packages/6b/f9/4c43f9cc203d6ba44ce3146246cdc38619d92c7bd7bad4946a3491bd5b70/rpds_py-0.26.0-cp313-cp313t-win32.whl", hash = "sha256:4d11382bcaf12f80b51d790dee295c56a159633a8e81e6323b16e55d81ae37e9", size = 218428, upload-time = "2025-07-01T15:55:14.486Z" },
    { url = "https://files.pythonhosted.org/packages/7e/8b/9286b7e822036a4a977f2f1e851c7345c20528dbd56b687bb67ed68a8ede/rpds_py-0.26.0-cp313-cp313t-win_amd64.whl", hash = "sha256:ff110acded3c22c033e637dd8896e411c7d3a11289b2edf041f86663dbc791e9", size = 231524, upload-time = "2025-07-01T15:55:15.745Z" },
    { url = "https://files.pythonhosted.org/packages/55/07/029b7c45db910c74e182de626dfdae0ad489a949d84a468465cd0ca36355/rpds_py-0.26.0-cp314-cp314-macosx_10_12_x86_64.whl", hash = "sha256:da619979df60a940cd434084355c514c25cf8eb4cf9a508510682f6c851a4f7a", size = 364292, upload-time = "2025-07-01T15:55:17.001Z" },
    { url = "https://files.pythonhosted.org/packages/13/d1/9b3d3f986216b4d1f584878dca15ce4797aaf5d372d738974ba737bf68d6/rpds_py-0.26.0-cp314-cp314-macosx_11_0_arm64.whl", hash = "sha256:ea89a2458a1a75f87caabefe789c87539ea4e43b40f18cff526052e35bbb4fdf", size = 350334, upload-time = "2025-07-01T15:55:18.922Z" },
    { url = "https://files.pythonhosted.org/packages/18/98/16d5e7bc9ec715fa9668731d0cf97f6b032724e61696e2db3d47aeb89214/rpds_py-0.26.0-cp314-cp314-manylinux_2_17_aarch64.manylinux2014_aarch64.whl", hash = "sha256:feac1045b3327a45944e7dcbeb57530339f6b17baff154df51ef8b0da34c8c12", size = 384875, upload-time = "2025-07-01T15:55:20.399Z" },
    { url = "https://files.pythonhosted.org/packages/f9/13/aa5e2b1ec5ab0e86a5c464d53514c0467bec6ba2507027d35fc81818358e/rpds_py-0.26.0-cp314-cp314-manylinux_2_17_armv7l.manylinux2014_armv7l.whl", hash = "sha256:b818a592bd69bfe437ee8368603d4a2d928c34cffcdf77c2e761a759ffd17d20", size = 399993, upload-time = "2025-07-01T15:55:21.729Z" },
    { url = "https://files.pythonhosted.org/packages/17/03/8021810b0e97923abdbab6474c8b77c69bcb4b2c58330777df9ff69dc559/rpds_py-0.26.0-cp314-cp314-manylinux_2_17_ppc64le.manylinux2014_ppc64le.whl", hash = "sha256:1a8b0dd8648709b62d9372fc00a57466f5fdeefed666afe3fea5a6c9539a0331", size = 516683, upload-time = "2025-07-01T15:55:22.918Z" },
    { url = "https://files.pythonhosted.org/packages/dc/b1/da8e61c87c2f3d836954239fdbbfb477bb7b54d74974d8f6fcb34342d166/rpds_py-0.26.0-cp314-cp314-manylinux_2_17_s390x.manylinux2014_s390x.whl", hash = "sha256:6d3498ad0df07d81112aa6ec6c95a7e7b1ae00929fb73e7ebee0f3faaeabad2f", size = 408825, upload-time = "2025-07-01T15:55:24.207Z" },
    { url = "https://files.pythonhosted.org/packages/38/bc/1fc173edaaa0e52c94b02a655db20697cb5fa954ad5a8e15a2c784c5cbdd/rpds_py-0.26.0-cp314-cp314-manylinux_2_17_x86_64.manylinux2014_x86_64.whl", hash = "sha256:24a4146ccb15be237fdef10f331c568e1b0e505f8c8c9ed5d67759dac58ac246", size = 387292, upload-time = "2025-07-01T15:55:25.554Z" },
    { url = "https://files.pythonhosted.org/packages/7c/eb/3a9bb4bd90867d21916f253caf4f0d0be7098671b6715ad1cead9fe7bab9/rpds_py-0.26.0-cp314-cp314-manylinux_2_5_i686.manylinux1_i686.whl", hash = "sha256:a9a63785467b2d73635957d32a4f6e73d5e4df497a16a6392fa066b753e87387", size = 420435, upload-time = "2025-07-01T15:55:27.798Z" },
    { url = "https://files.pythonhosted.org/packages/cd/16/e066dcdb56f5632713445271a3f8d3d0b426d51ae9c0cca387799df58b02/rpds_py-0.26.0-cp314-cp314-musllinux_1_2_aarch64.whl", hash = "sha256:de4ed93a8c91debfd5a047be327b7cc8b0cc6afe32a716bbbc4aedca9e2a83af", size = 562410, upload-time = "2025-07-01T15:55:29.057Z" },
    { url = "https://files.pythonhosted.org/packages/60/22/ddbdec7eb82a0dc2e455be44c97c71c232983e21349836ce9f272e8a3c29/rpds_py-0.26.0-cp314-cp314-musllinux_1_2_i686.whl", hash = "sha256:caf51943715b12af827696ec395bfa68f090a4c1a1d2509eb4e2cb69abbbdb33", size = 590724, upload-time = "2025-07-01T15:55:30.719Z" },
    { url = "https://files.pythonhosted.org/packages/2c/b4/95744085e65b7187d83f2fcb0bef70716a1ea0a9e5d8f7f39a86e5d83424/rpds_py-0.26.0-cp314-cp314-musllinux_1_2_x86_64.whl", hash = "sha256:4a59e5bc386de021f56337f757301b337d7ab58baa40174fb150accd480bc953", size = 558285, upload-time = "2025-07-01T15:55:31.981Z" },
    { url = "https://files.pythonhosted.org/packages/37/37/6309a75e464d1da2559446f9c811aa4d16343cebe3dbb73701e63f760caa/rpds_py-0.26.0-cp314-cp314-win32.whl", hash = "sha256:92c8db839367ef16a662478f0a2fe13e15f2227da3c1430a782ad0f6ee009ec9", size = 223459, upload-time = "2025-07-01T15:55:33.312Z" },
    { url = "https://files.pythonhosted.org/packages/d9/6f/8e9c11214c46098b1d1391b7e02b70bb689ab963db3b19540cba17315291/rpds_py-0.26.0-cp314-cp314-win_amd64.whl", hash = "sha256:b0afb8cdd034150d4d9f53926226ed27ad15b7f465e93d7468caaf5eafae0d37", size = 236083, upload-time = "2025-07-01T15:55:34.933Z" },
    { url = "https://files.pythonhosted.org/packages/47/af/9c4638994dd623d51c39892edd9d08e8be8220a4b7e874fa02c2d6e91955/rpds_py-0.26.0-cp314-cp314-win_arm64.whl", hash = "sha256:ca3f059f4ba485d90c8dc75cb5ca897e15325e4e609812ce57f896607c1c0867", size = 223291, upload-time = "2025-07-01T15:55:36.202Z" },
    { url = "https://files.pythonhosted.org/packages/4d/db/669a241144460474aab03e254326b32c42def83eb23458a10d163cb9b5ce/rpds_py-0.26.0-cp314-cp314t-macosx_10_12_x86_64.whl", hash = "sha256:5afea17ab3a126006dc2f293b14ffc7ef3c85336cf451564a0515ed7648033da", size = 361445, upload-time = "2025-07-01T15:55:37.483Z" },
    { url = "https://files.pythonhosted.org/packages/3b/2d/133f61cc5807c6c2fd086a46df0eb8f63a23f5df8306ff9f6d0fd168fecc/rpds_py-0.26.0-cp314-cp314t-macosx_11_0_arm64.whl", hash = "sha256:69f0c0a3df7fd3a7eec50a00396104bb9a843ea6d45fcc31c2d5243446ffd7a7", size = 347206, upload-time = "2025-07-01T15:55:38.828Z" },
    { url = "https://files.pythonhosted.org/packages/05/bf/0e8fb4c05f70273469eecf82f6ccf37248558526a45321644826555db31b/rpds_py-0.26.0-cp314-cp314t-manylinux_2_17_aarch64.manylinux2014_aarch64.whl", hash = "sha256:801a71f70f9813e82d2513c9a96532551fce1e278ec0c64610992c49c04c2dad", size = 380330, upload-time = "2025-07-01T15:55:40.175Z" },
    { url = "https://files.pythonhosted.org/packages/d4/a8/060d24185d8b24d3923322f8d0ede16df4ade226a74e747b8c7c978e3dd3/rpds_py-0.26.0-cp314-cp314t-manylinux_2_17_armv7l.manylinux2014_armv7l.whl", hash = "sha256:df52098cde6d5e02fa75c1f6244f07971773adb4a26625edd5c18fee906fa84d", size = 392254, upload-time = "2025-07-01T15:55:42.015Z" },
    { url = "https://files.pythonhosted.org/packages/b9/7b/7c2e8a9ee3e6bc0bae26bf29f5219955ca2fbb761dca996a83f5d2f773fe/rpds_py-0.26.0-cp314-cp314t-manylinux_2_17_ppc64le.manylinux2014_ppc64le.whl", hash = "sha256:9bc596b30f86dc6f0929499c9e574601679d0341a0108c25b9b358a042f51bca", size = 516094, upload-time = "2025-07-01T15:55:43.603Z" },
    { url = "https://files.pythonhosted.org/packages/75/d6/f61cafbed8ba1499b9af9f1777a2a199cd888f74a96133d8833ce5eaa9c5/rpds_py-0.26.0-cp314-cp314t-manylinux_2_17_s390x.manylinux2014_s390x.whl", hash = "sha256:9dfbe56b299cf5875b68eb6f0ebaadc9cac520a1989cac0db0765abfb3709c19", size = 402889, upload-time = "2025-07-01T15:55:45.275Z" },
    { url = "https://files.pythonhosted.org/packages/92/19/c8ac0a8a8df2dd30cdec27f69298a5c13e9029500d6d76718130f5e5be10/rpds_py-0.26.0-cp314-cp314t-manylinux_2_17_x86_64.manylinux2014_x86_64.whl", hash = "sha256:ac64f4b2bdb4ea622175c9ab7cf09444e412e22c0e02e906978b3b488af5fde8", size = 384301, upload-time = "2025-07-01T15:55:47.098Z" },
    { url = "https://files.pythonhosted.org/packages/41/e1/6b1859898bc292a9ce5776016c7312b672da00e25cec74d7beced1027286/rpds_py-0.26.0-cp314-cp314t-manylinux_2_5_i686.manylinux1_i686.whl", hash = "sha256:181ef9b6bbf9845a264f9aa45c31836e9f3c1f13be565d0d010e964c661d1e2b", size = 412891, upload-time = "2025-07-01T15:55:48.412Z" },
    { url = "https://files.pythonhosted.org/packages/ef/b9/ceb39af29913c07966a61367b3c08b4f71fad841e32c6b59a129d5974698/rpds_py-0.26.0-cp314-cp314t-musllinux_1_2_aarch64.whl", hash = "sha256:49028aa684c144ea502a8e847d23aed5e4c2ef7cadfa7d5eaafcb40864844b7a", size = 557044, upload-time = "2025-07-01T15:55:49.816Z" },
    { url = "https://files.pythonhosted.org/packages/2f/27/35637b98380731a521f8ec4f3fd94e477964f04f6b2f8f7af8a2d889a4af/rpds_py-0.26.0-cp314-cp314t-musllinux_1_2_i686.whl", hash = "sha256:e5d524d68a474a9688336045bbf76cb0def88549c1b2ad9dbfec1fb7cfbe9170", size = 585774, upload-time = "2025-07-01T15:55:51.192Z" },
    { url = "https://files.pythonhosted.org/packages/52/d9/3f0f105420fecd18551b678c9a6ce60bd23986098b252a56d35781b3e7e9/rpds_py-0.26.0-cp314-cp314t-musllinux_1_2_x86_64.whl", hash = "sha256:c1851f429b822831bd2edcbe0cfd12ee9ea77868f8d3daf267b189371671c80e", size = 554886, upload-time = "2025-07-01T15:55:52.541Z" },
    { url = "https://files.pythonhosted.org/packages/6b/c5/347c056a90dc8dd9bc240a08c527315008e1b5042e7a4cf4ac027be9d38a/rpds_py-0.26.0-cp314-cp314t-win32.whl", hash = "sha256:7bdb17009696214c3b66bb3590c6d62e14ac5935e53e929bcdbc5a495987a84f", size = 219027, upload-time = "2025-07-01T15:55:53.874Z" },
    { url = "https://files.pythonhosted.org/packages/75/04/5302cea1aa26d886d34cadbf2dc77d90d7737e576c0065f357b96dc7a1a6/rpds_py-0.26.0-cp314-cp314t-win_amd64.whl", hash = "sha256:f14440b9573a6f76b4ee4770c13f0b5921f71dde3b6fcb8dabbefd13b7fe05d7", size = 232821, upload-time = "2025-07-01T15:55:55.167Z" },
]

[[package]]
name = "ruff"
version = "0.12.7"
source = { registry = "https://pypi.org/simple" }
sdist = { url = "https://files.pythonhosted.org/packages/a1/81/0bd3594fa0f690466e41bd033bdcdf86cba8288345ac77ad4afbe5ec743a/ruff-0.12.7.tar.gz", hash = "sha256:1fc3193f238bc2d7968772c82831a4ff69252f673be371fb49663f0068b7ec71", size = 5197814, upload-time = "2025-07-29T22:32:35.877Z" }
wheels = [
    { url = "https://files.pythonhosted.org/packages/e1/d2/6cb35e9c85e7a91e8d22ab32ae07ac39cc34a71f1009a6f9e4a2a019e602/ruff-0.12.7-py3-none-linux_armv6l.whl", hash = "sha256:76e4f31529899b8c434c3c1dede98c4483b89590e15fb49f2d46183801565303", size = 11852189, upload-time = "2025-07-29T22:31:41.281Z" },
    { url = "https://files.pythonhosted.org/packages/63/5b/a4136b9921aa84638f1a6be7fb086f8cad0fde538ba76bda3682f2599a2f/ruff-0.12.7-py3-none-macosx_10_12_x86_64.whl", hash = "sha256:789b7a03e72507c54fb3ba6209e4bb36517b90f1a3569ea17084e3fd295500fb", size = 12519389, upload-time = "2025-07-29T22:31:54.265Z" },
    { url = "https://files.pythonhosted.org/packages/a8/c9/3e24a8472484269b6b1821794141f879c54645a111ded4b6f58f9ab0705f/ruff-0.12.7-py3-none-macosx_11_0_arm64.whl", hash = "sha256:2e1c2a3b8626339bb6369116e7030a4cf194ea48f49b64bb505732a7fce4f4e3", size = 11743384, upload-time = "2025-07-29T22:31:59.575Z" },
    { url = "https://files.pythonhosted.org/packages/26/7c/458dd25deeb3452c43eaee853c0b17a1e84169f8021a26d500ead77964fd/ruff-0.12.7-py3-none-manylinux_2_17_aarch64.manylinux2014_aarch64.whl", hash = "sha256:32dec41817623d388e645612ec70d5757a6d9c035f3744a52c7b195a57e03860", size = 11943759, upload-time = "2025-07-29T22:32:01.95Z" },
    { url = "https://files.pythonhosted.org/packages/7f/8b/658798472ef260ca050e400ab96ef7e85c366c39cf3dfbef4d0a46a528b6/ruff-0.12.7-py3-none-manylinux_2_17_armv7l.manylinux2014_armv7l.whl", hash = "sha256:47ef751f722053a5df5fa48d412dbb54d41ab9b17875c6840a58ec63ff0c247c", size = 11654028, upload-time = "2025-07-29T22:32:04.367Z" },
    { url = "https://files.pythonhosted.org/packages/a8/86/9c2336f13b2a3326d06d39178fd3448dcc7025f82514d1b15816fe42bfe8/ruff-0.12.7-py3-none-manylinux_2_17_i686.manylinux2014_i686.whl", hash = "sha256:a828a5fc25a3efd3e1ff7b241fd392686c9386f20e5ac90aa9234a5faa12c423", size = 13225209, upload-time = "2025-07-29T22:32:06.952Z" },
    { url = "https://files.pythonhosted.org/packages/76/69/df73f65f53d6c463b19b6b312fd2391dc36425d926ec237a7ed028a90fc1/ruff-0.12.7-py3-none-manylinux_2_17_ppc64.manylinux2014_ppc64.whl", hash = "sha256:5726f59b171111fa6a69d82aef48f00b56598b03a22f0f4170664ff4d8298efb", size = 14182353, upload-time = "2025-07-29T22:32:10.053Z" },
    { url = "https://files.pythonhosted.org/packages/58/1e/de6cda406d99fea84b66811c189b5ea139814b98125b052424b55d28a41c/ruff-0.12.7-py3-none-manylinux_2_17_ppc64le.manylinux2014_ppc64le.whl", hash = "sha256:74e6f5c04c4dd4aba223f4fe6e7104f79e0eebf7d307e4f9b18c18362124bccd", size = 13631555, upload-time = "2025-07-29T22:32:12.644Z" },
    { url = "https://files.pythonhosted.org/packages/6f/ae/625d46d5164a6cc9261945a5e89df24457dc8262539ace3ac36c40f0b51e/ruff-0.12.7-py3-none-manylinux_2_17_s390x.manylinux2014_s390x.whl", hash = "sha256:5d0bfe4e77fba61bf2ccadf8cf005d6133e3ce08793bbe870dd1c734f2699a3e", size = 12667556, upload-time = "2025-07-29T22:32:15.312Z" },
    { url = "https://files.pythonhosted.org/packages/55/bf/9cb1ea5e3066779e42ade8d0cd3d3b0582a5720a814ae1586f85014656b6/ruff-0.12.7-py3-none-manylinux_2_17_x86_64.manylinux2014_x86_64.whl", hash = "sha256:06bfb01e1623bf7f59ea749a841da56f8f653d641bfd046edee32ede7ff6c606", size = 12939784, upload-time = "2025-07-29T22:32:17.69Z" },
    { url = "https://files.pythonhosted.org/packages/55/7f/7ead2663be5627c04be83754c4f3096603bf5e99ed856c7cd29618c691bd/ruff-0.12.7-py3-none-musllinux_1_2_aarch64.whl", hash = "sha256:e41df94a957d50083fd09b916d6e89e497246698c3f3d5c681c8b3e7b9bb4ac8", size = 11771356, upload-time = "2025-07-29T22:32:20.134Z" },
    { url = "https://files.pythonhosted.org/packages/17/40/a95352ea16edf78cd3a938085dccc55df692a4d8ba1b3af7accbe2c806b0/ruff-0.12.7-py3-none-musllinux_1_2_armv7l.whl", hash = "sha256:4000623300563c709458d0ce170c3d0d788c23a058912f28bbadc6f905d67afa", size = 11612124, upload-time = "2025-07-29T22:32:22.645Z" },
    { url = "https://files.pythonhosted.org/packages/4d/74/633b04871c669e23b8917877e812376827c06df866e1677f15abfadc95cb/ruff-0.12.7-py3-none-musllinux_1_2_i686.whl", hash = "sha256:69ffe0e5f9b2cf2b8e289a3f8945b402a1b19eff24ec389f45f23c42a3dd6fb5", size = 12479945, upload-time = "2025-07-29T22:32:24.765Z" },
    { url = "https://files.pythonhosted.org/packages/be/34/c3ef2d7799c9778b835a76189c6f53c179d3bdebc8c65288c29032e03613/ruff-0.12.7-py3-none-musllinux_1_2_x86_64.whl", hash = "sha256:a07a5c8ffa2611a52732bdc67bf88e243abd84fe2d7f6daef3826b59abbfeda4", size = 12998677, upload-time = "2025-07-29T22:32:27.022Z" },
    { url = "https://files.pythonhosted.org/packages/77/ab/aca2e756ad7b09b3d662a41773f3edcbd262872a4fc81f920dc1ffa44541/ruff-0.12.7-py3-none-win32.whl", hash = "sha256:c928f1b2ec59fb77dfdf70e0419408898b63998789cc98197e15f560b9e77f77", size = 11756687, upload-time = "2025-07-29T22:32:29.381Z" },
    { url = "https://files.pythonhosted.org/packages/b4/71/26d45a5042bc71db22ddd8252ca9d01e9ca454f230e2996bb04f16d72799/ruff-0.12.7-py3-none-win_amd64.whl", hash = "sha256:9c18f3d707ee9edf89da76131956aba1270c6348bfee8f6c647de841eac7194f", size = 12912365, upload-time = "2025-07-29T22:32:31.517Z" },
    { url = "https://files.pythonhosted.org/packages/4c/9b/0b8aa09817b63e78d94b4977f18b1fcaead3165a5ee49251c5d5c245bb2d/ruff-0.12.7-py3-none-win_arm64.whl", hash = "sha256:dfce05101dbd11833a0776716d5d1578641b7fddb537fe7fa956ab85d1769b69", size = 11982083, upload-time = "2025-07-29T22:32:33.881Z" },
]

[[package]]
name = "server"
version = "0.1.0"
source = { virtual = "." }
dependencies = [
<<<<<<< HEAD
    { name = "atomic-agents" },
=======
    { name = "appdirs" },
    { name = "dotenv" },
>>>>>>> 83e1213a
    { name = "fastapi" },
    { name = "instructor" },
    { name = "openai" },
    { name = "pre-commit" },
<<<<<<< HEAD
    { name = "requests" },
=======
    { name = "pydantic-settings" },
>>>>>>> 83e1213a
    { name = "ruff" },
    { name = "six" },
    { name = "urllib3" },
    { name = "uvicorn" },
]

[package.metadata]
requires-dist = [
<<<<<<< HEAD
    { name = "atomic-agents", specifier = ">=0.1.0" },
=======
    { name = "appdirs", specifier = ">=1.4.4" },
    { name = "dotenv", specifier = ">=0.9.9" },
>>>>>>> 83e1213a
    { name = "fastapi", specifier = ">=0.116.1" },
    { name = "instructor", specifier = ">=1.0.0" },
    { name = "openai", specifier = ">=1.0.0" },
    { name = "pre-commit", specifier = ">=4.2.0" },
<<<<<<< HEAD
    { name = "requests", specifier = ">=2.25.0" },
=======
    { name = "pydantic-settings", specifier = ">=2.10.1" },
>>>>>>> 83e1213a
    { name = "ruff", specifier = ">=0.12.7" },
    { name = "six", specifier = ">=1.16.0" },
    { name = "urllib3", specifier = "==1.26.20" },
    { name = "uvicorn", specifier = ">=0.35.0" },
]

[[package]]
name = "shellingham"
version = "1.5.4"
source = { registry = "https://pypi.org/simple" }
sdist = { url = "https://files.pythonhosted.org/packages/58/15/8b3609fd3830ef7b27b655beb4b4e9c62313a4e8da8c676e142cc210d58e/shellingham-1.5.4.tar.gz", hash = "sha256:8dbca0739d487e5bd35ab3ca4b36e11c4078f3a234bfce294b0a0291363404de", size = 10310, upload-time = "2023-10-24T04:13:40.426Z" }
wheels = [
    { url = "https://files.pythonhosted.org/packages/e0/f9/0595336914c5619e5f28a1fb793285925a8cd4b432c9da0a987836c7f822/shellingham-1.5.4-py2.py3-none-any.whl", hash = "sha256:7ecfff8f2fd72616f7481040475a65b2bf8af90a56c89140852d1120324e8686", size = 9755, upload-time = "2023-10-24T04:13:38.866Z" },
]

[[package]]
name = "six"
version = "1.17.0"
source = { registry = "https://pypi.org/simple" }
sdist = { url = "https://files.pythonhosted.org/packages/94/e7/b2c673351809dca68a0e064b6af791aa332cf192da575fd474ed7d6f16a2/six-1.17.0.tar.gz", hash = "sha256:ff70335d468e7eb6ec65b95b99d3a2836546063f63acc5171de367e834932a81", size = 34031, upload-time = "2024-12-04T17:35:28.174Z" }
wheels = [
    { url = "https://files.pythonhosted.org/packages/b7/ce/149a00dd41f10bc29e5921b496af8b574d8413afcd5e30dfa0ed46c2cc5e/six-1.17.0-py2.py3-none-any.whl", hash = "sha256:4721f391ed90541fddacab5acf947aa0d3dc7d27b2e1e8eda2be8970586c3274", size = 11050, upload-time = "2024-12-04T17:35:26.475Z" },
]

[[package]]
name = "smmap"
version = "5.0.2"
source = { registry = "https://pypi.org/simple" }
sdist = { url = "https://files.pythonhosted.org/packages/44/cd/a040c4b3119bbe532e5b0732286f805445375489fceaec1f48306068ee3b/smmap-5.0.2.tar.gz", hash = "sha256:26ea65a03958fa0c8a1c7e8c7a58fdc77221b8910f6be2131affade476898ad5", size = 22329, upload-time = "2025-01-02T07:14:40.909Z" }
wheels = [
    { url = "https://files.pythonhosted.org/packages/04/be/d09147ad1ec7934636ad912901c5fd7667e1c858e19d355237db0d0cd5e4/smmap-5.0.2-py3-none-any.whl", hash = "sha256:b30115f0def7d7531d22a0fb6502488d879e75b260a9db4d0819cfb25403af5e", size = 24303, upload-time = "2025-01-02T07:14:38.724Z" },
]

[[package]]
name = "sniffio"
version = "1.3.1"
source = { registry = "https://pypi.org/simple" }
sdist = { url = "https://files.pythonhosted.org/packages/a2/87/a6771e1546d97e7e041b6ae58d80074f81b7d5121207425c964ddf5cfdbd/sniffio-1.3.1.tar.gz", hash = "sha256:f4324edc670a0f49750a81b895f35c3adb843cca46f0530f79fc1babb23789dc", size = 20372, upload-time = "2024-02-25T23:20:04.057Z" }
wheels = [
    { url = "https://files.pythonhosted.org/packages/e9/44/75a9c9421471a6c4805dbf2356f7c181a29c1879239abab1ea2cc8f38b40/sniffio-1.3.1-py3-none-any.whl", hash = "sha256:2f6da418d1f1e0fddd844478f41680e794e6051915791a034ff65e5f100525a2", size = 10235, upload-time = "2024-02-25T23:20:01.196Z" },
]

[[package]]
name = "sse-starlette"
version = "3.0.2"
source = { registry = "https://pypi.org/simple" }
dependencies = [
    { name = "anyio" },
]
sdist = { url = "https://files.pythonhosted.org/packages/42/6f/22ed6e33f8a9e76ca0a412405f31abb844b779d52c5f96660766edcd737c/sse_starlette-3.0.2.tar.gz", hash = "sha256:ccd60b5765ebb3584d0de2d7a6e4f745672581de4f5005ab31c3a25d10b52b3a", size = 20985, upload-time = "2025-07-27T09:07:44.565Z" }
wheels = [
    { url = "https://files.pythonhosted.org/packages/ef/10/c78f463b4ef22eef8491f218f692be838282cd65480f6e423d7730dfd1fb/sse_starlette-3.0.2-py3-none-any.whl", hash = "sha256:16b7cbfddbcd4eaca11f7b586f3b8a080f1afe952c15813455b162edea619e5a", size = 11297, upload-time = "2025-07-27T09:07:43.268Z" },
]

[[package]]
name = "starlette"
version = "0.47.2"
source = { registry = "https://pypi.org/simple" }
dependencies = [
    { name = "anyio" },
    { name = "typing-extensions", marker = "python_full_version < '3.13'" },
]
sdist = { url = "https://files.pythonhosted.org/packages/04/57/d062573f391d062710d4088fa1369428c38d51460ab6fedff920efef932e/starlette-0.47.2.tar.gz", hash = "sha256:6ae9aa5db235e4846decc1e7b79c4f346adf41e9777aebeb49dfd09bbd7023d8", size = 2583948, upload-time = "2025-07-20T17:31:58.522Z" }
wheels = [
    { url = "https://files.pythonhosted.org/packages/f7/1f/b876b1f83aef204198a42dc101613fefccb32258e5428b5f9259677864b4/starlette-0.47.2-py3-none-any.whl", hash = "sha256:c5847e96134e5c5371ee9fac6fdf1a67336d5815e09eb2a01fdb57a351ef915b", size = 72984, upload-time = "2025-07-20T17:31:56.738Z" },
]

[[package]]
name = "tenacity"
version = "9.1.2"
source = { registry = "https://pypi.org/simple" }
sdist = { url = "https://files.pythonhosted.org/packages/0a/d4/2b0cd0fe285e14b36db076e78c93766ff1d529d70408bd1d2a5a84f1d929/tenacity-9.1.2.tar.gz", hash = "sha256:1169d376c297e7de388d18b4481760d478b0e99a777cad3a9c86e556f4b697cb", size = 48036, upload-time = "2025-04-02T08:25:09.966Z" }
wheels = [
    { url = "https://files.pythonhosted.org/packages/e5/30/643397144bfbfec6f6ef821f36f33e57d35946c44a2352d3c9f0ae847619/tenacity-9.1.2-py3-none-any.whl", hash = "sha256:f77bf36710d8b73a50b2dd155c97b870017ad21afe6ab300326b0371b3b05138", size = 28248, upload-time = "2025-04-02T08:25:07.678Z" },
]

[[package]]
name = "textual"
version = "0.89.1"
source = { registry = "https://pypi.org/simple" }
dependencies = [
    { name = "markdown-it-py", extra = ["linkify", "plugins"] },
    { name = "platformdirs" },
    { name = "rich" },
    { name = "typing-extensions" },
]
sdist = { url = "https://files.pythonhosted.org/packages/4b/cb/b3ff0e45d812997a527cb581a4cd602f0b28793450aa26201969fd6ce42c/textual-0.89.1.tar.gz", hash = "sha256:66befe80e2bca5a8c876cd8ceeaf01752267b6b1dc1d0f73071f1f1e15d90cc8", size = 1517074, upload-time = "2024-12-05T15:17:12.903Z" }
wheels = [
    { url = "https://files.pythonhosted.org/packages/8e/02/650adf160774a43c206011d23283d568d2dbcd43cf7b40dff0a880885b47/textual-0.89.1-py3-none-any.whl", hash = "sha256:0a5d214df6e951b4a2c421e13d0b608482882471c1e34ea74a3631adede8054f", size = 656019, upload-time = "2024-12-05T15:17:10.37Z" },
]

[[package]]
name = "tqdm"
version = "4.67.1"
source = { registry = "https://pypi.org/simple" }
dependencies = [
    { name = "colorama", marker = "sys_platform == 'win32'" },
]
sdist = { url = "https://files.pythonhosted.org/packages/a8/4b/29b4ef32e036bb34e4ab51796dd745cdba7ed47ad142a9f4a1eb8e0c744d/tqdm-4.67.1.tar.gz", hash = "sha256:f8aef9c52c08c13a65f30ea34f4e5aac3fd1a34959879d7e59e63027286627f2", size = 169737, upload-time = "2024-11-24T20:12:22.481Z" }
wheels = [
    { url = "https://files.pythonhosted.org/packages/d0/30/dc54f88dd4a2b5dc8a0279bdd7270e735851848b762aeb1c1184ed1f6b14/tqdm-4.67.1-py3-none-any.whl", hash = "sha256:26445eca388f82e72884e0d580d5464cd801a3ea01e63e5601bdff9ba6a48de2", size = 78540, upload-time = "2024-11-24T20:12:19.698Z" },
]

[[package]]
name = "typer"
version = "0.16.0"
source = { registry = "https://pypi.org/simple" }
dependencies = [
    { name = "click" },
    { name = "rich" },
    { name = "shellingham" },
    { name = "typing-extensions" },
]
sdist = { url = "https://files.pythonhosted.org/packages/c5/8c/7d682431efca5fd290017663ea4588bf6f2c6aad085c7f108c5dbc316e70/typer-0.16.0.tar.gz", hash = "sha256:af377ffaee1dbe37ae9440cb4e8f11686ea5ce4e9bae01b84ae7c63b87f1dd3b", size = 102625, upload-time = "2025-05-26T14:30:31.824Z" }
wheels = [
    { url = "https://files.pythonhosted.org/packages/76/42/3efaf858001d2c2913de7f354563e3a3a2f0decae3efe98427125a8f441e/typer-0.16.0-py3-none-any.whl", hash = "sha256:1f79bed11d4d02d4310e3c1b7ba594183bcedb0ac73b27a9e5f28f6fb5b98855", size = 46317, upload-time = "2025-05-26T14:30:30.523Z" },
]

[[package]]
name = "typing-extensions"
version = "4.14.1"
source = { registry = "https://pypi.org/simple" }
sdist = { url = "https://files.pythonhosted.org/packages/98/5a/da40306b885cc8c09109dc2e1abd358d5684b1425678151cdaed4731c822/typing_extensions-4.14.1.tar.gz", hash = "sha256:38b39f4aeeab64884ce9f74c94263ef78f3c22467c8724005483154c26648d36", size = 107673, upload-time = "2025-07-04T13:28:34.16Z" }
wheels = [
    { url = "https://files.pythonhosted.org/packages/b5/00/d631e67a838026495268c2f6884f3711a15a9a2a96cd244fdaea53b823fb/typing_extensions-4.14.1-py3-none-any.whl", hash = "sha256:d1e1e3b58374dc93031d6eda2420a48ea44a36c2b4766a4fdeb3710755731d76", size = 43906, upload-time = "2025-07-04T13:28:32.743Z" },
]

[[package]]
name = "typing-inspection"
version = "0.4.1"
source = { registry = "https://pypi.org/simple" }
dependencies = [
    { name = "typing-extensions" },
]
sdist = { url = "https://files.pythonhosted.org/packages/f8/b1/0c11f5058406b3af7609f121aaa6b609744687f1d158b3c3a5bf4cc94238/typing_inspection-0.4.1.tar.gz", hash = "sha256:6ae134cc0203c33377d43188d4064e9b357dba58cff3185f22924610e70a9d28", size = 75726, upload-time = "2025-05-21T18:55:23.885Z" }
wheels = [
    { url = "https://files.pythonhosted.org/packages/17/69/cd203477f944c353c31bade965f880aa1061fd6bf05ded0726ca845b6ff7/typing_inspection-0.4.1-py3-none-any.whl", hash = "sha256:389055682238f53b04f7badcb49b989835495a96700ced5dab2d8feae4b26f51", size = 14552, upload-time = "2025-05-21T18:55:22.152Z" },
]

[[package]]
name = "uc-micro-py"
version = "1.0.3"
source = { registry = "https://pypi.org/simple" }
sdist = { url = "https://files.pythonhosted.org/packages/91/7a/146a99696aee0609e3712f2b44c6274566bc368dfe8375191278045186b8/uc-micro-py-1.0.3.tar.gz", hash = "sha256:d321b92cff673ec58027c04015fcaa8bb1e005478643ff4a500882eaab88c48a", size = 6043, upload-time = "2024-02-09T16:52:01.654Z" }
wheels = [
    { url = "https://files.pythonhosted.org/packages/37/87/1f677586e8ac487e29672e4b17455758fce261de06a0d086167bb760361a/uc_micro_py-1.0.3-py3-none-any.whl", hash = "sha256:db1dffff340817673d7b466ec86114a9dc0e9d4d9b5ba229d9d60e5c12600cd5", size = 6229, upload-time = "2024-02-09T16:52:00.371Z" },
]

[[package]]
name = "urllib3"
version = "1.26.20"
source = { registry = "https://pypi.org/simple" }
sdist = { url = "https://files.pythonhosted.org/packages/e4/e8/6ff5e6bc22095cfc59b6ea711b687e2b7ed4bdb373f7eeec370a97d7392f/urllib3-1.26.20.tar.gz", hash = "sha256:40c2dc0c681e47eb8f90e7e27bf6ff7df2e677421fd46756da1161c39ca70d32", size = 307380, upload-time = "2024-08-29T15:43:11.37Z" }
wheels = [
    { url = "https://files.pythonhosted.org/packages/33/cf/8435d5a7159e2a9c83a95896ed596f68cf798005fe107cc655b5c5c14704/urllib3-1.26.20-py2.py3-none-any.whl", hash = "sha256:0ed14ccfbf1c30a9072c7ca157e4319b70d65f623e91e7b32fadb2853431016e", size = 144225, upload-time = "2024-08-29T15:43:08.921Z" },
]

[[package]]
name = "uvicorn"
version = "0.35.0"
source = { registry = "https://pypi.org/simple" }
dependencies = [
    { name = "click" },
    { name = "h11" },
]
sdist = { url = "https://files.pythonhosted.org/packages/5e/42/e0e305207bb88c6b8d3061399c6a961ffe5fbb7e2aa63c9234df7259e9cd/uvicorn-0.35.0.tar.gz", hash = "sha256:bc662f087f7cf2ce11a1d7fd70b90c9f98ef2e2831556dd078d131b96cc94a01", size = 78473, upload-time = "2025-06-28T16:15:46.058Z" }
wheels = [
    { url = "https://files.pythonhosted.org/packages/d2/e2/dc81b1bd1dcfe91735810265e9d26bc8ec5da45b4c0f6237e286819194c3/uvicorn-0.35.0-py3-none-any.whl", hash = "sha256:197535216b25ff9b785e29a0b79199f55222193d47f820816e7da751e9bc8d4a", size = 66406, upload-time = "2025-06-28T16:15:44.816Z" },
]

[[package]]
name = "virtualenv"
version = "20.32.0"
source = { registry = "https://pypi.org/simple" }
dependencies = [
    { name = "distlib" },
    { name = "filelock" },
    { name = "platformdirs" },
]
sdist = { url = "https://files.pythonhosted.org/packages/a9/96/0834f30fa08dca3738614e6a9d42752b6420ee94e58971d702118f7cfd30/virtualenv-20.32.0.tar.gz", hash = "sha256:886bf75cadfdc964674e6e33eb74d787dff31ca314ceace03ca5810620f4ecf0", size = 6076970, upload-time = "2025-07-21T04:09:50.985Z" }
wheels = [
    { url = "https://files.pythonhosted.org/packages/5c/c6/f8f28009920a736d0df434b52e9feebfb4d702ba942f15338cb4a83eafc1/virtualenv-20.32.0-py3-none-any.whl", hash = "sha256:2c310aecb62e5aa1b06103ed7c2977b81e042695de2697d01017ff0f1034af56", size = 6057761, upload-time = "2025-07-21T04:09:48.059Z" },
]

[[package]]
name = "yarl"
version = "1.20.1"
source = { registry = "https://pypi.org/simple" }
dependencies = [
    { name = "idna" },
    { name = "multidict" },
    { name = "propcache" },
]
sdist = { url = "https://files.pythonhosted.org/packages/3c/fb/efaa23fa4e45537b827620f04cf8f3cd658b76642205162e072703a5b963/yarl-1.20.1.tar.gz", hash = "sha256:d017a4997ee50c91fd5466cef416231bb82177b93b029906cefc542ce14c35ac", size = 186428, upload-time = "2025-06-10T00:46:09.923Z" }
wheels = [
    { url = "https://files.pythonhosted.org/packages/5f/9a/cb7fad7d73c69f296eda6815e4a2c7ed53fc70c2f136479a91c8e5fbdb6d/yarl-1.20.1-cp312-cp312-macosx_10_13_universal2.whl", hash = "sha256:bdcc4cd244e58593a4379fe60fdee5ac0331f8eb70320a24d591a3be197b94a9", size = 133667, upload-time = "2025-06-10T00:43:44.369Z" },
    { url = "https://files.pythonhosted.org/packages/67/38/688577a1cb1e656e3971fb66a3492501c5a5df56d99722e57c98249e5b8a/yarl-1.20.1-cp312-cp312-macosx_10_13_x86_64.whl", hash = "sha256:b29a2c385a5f5b9c7d9347e5812b6f7ab267193c62d282a540b4fc528c8a9d2a", size = 91025, upload-time = "2025-06-10T00:43:46.295Z" },
    { url = "https://files.pythonhosted.org/packages/50/ec/72991ae51febeb11a42813fc259f0d4c8e0507f2b74b5514618d8b640365/yarl-1.20.1-cp312-cp312-macosx_11_0_arm64.whl", hash = "sha256:1112ae8154186dfe2de4732197f59c05a83dc814849a5ced892b708033f40dc2", size = 89709, upload-time = "2025-06-10T00:43:48.22Z" },
    { url = "https://files.pythonhosted.org/packages/99/da/4d798025490e89426e9f976702e5f9482005c548c579bdae792a4c37769e/yarl-1.20.1-cp312-cp312-manylinux_2_17_aarch64.manylinux2014_aarch64.whl", hash = "sha256:90bbd29c4fe234233f7fa2b9b121fb63c321830e5d05b45153a2ca68f7d310ee", size = 352287, upload-time = "2025-06-10T00:43:49.924Z" },
    { url = "https://files.pythonhosted.org/packages/1a/26/54a15c6a567aac1c61b18aa0f4b8aa2e285a52d547d1be8bf48abe2b3991/yarl-1.20.1-cp312-cp312-manylinux_2_17_armv7l.manylinux2014_armv7l.manylinux_2_31_armv7l.whl", hash = "sha256:680e19c7ce3710ac4cd964e90dad99bf9b5029372ba0c7cbfcd55e54d90ea819", size = 345429, upload-time = "2025-06-10T00:43:51.7Z" },
    { url = "https://files.pythonhosted.org/packages/d6/95/9dcf2386cb875b234353b93ec43e40219e14900e046bf6ac118f94b1e353/yarl-1.20.1-cp312-cp312-manylinux_2_17_ppc64le.manylinux2014_ppc64le.whl", hash = "sha256:4a979218c1fdb4246a05efc2cc23859d47c89af463a90b99b7c56094daf25a16", size = 365429, upload-time = "2025-06-10T00:43:53.494Z" },
    { url = "https://files.pythonhosted.org/packages/91/b2/33a8750f6a4bc224242a635f5f2cff6d6ad5ba651f6edcccf721992c21a0/yarl-1.20.1-cp312-cp312-manylinux_2_17_s390x.manylinux2014_s390x.whl", hash = "sha256:255b468adf57b4a7b65d8aad5b5138dce6a0752c139965711bdcb81bc370e1b6", size = 363862, upload-time = "2025-06-10T00:43:55.766Z" },
    { url = "https://files.pythonhosted.org/packages/98/28/3ab7acc5b51f4434b181b0cee8f1f4b77a65919700a355fb3617f9488874/yarl-1.20.1-cp312-cp312-manylinux_2_17_x86_64.manylinux2014_x86_64.whl", hash = "sha256:a97d67108e79cfe22e2b430d80d7571ae57d19f17cda8bb967057ca8a7bf5bfd", size = 355616, upload-time = "2025-06-10T00:43:58.056Z" },
    { url = "https://files.pythonhosted.org/packages/36/a3/f666894aa947a371724ec7cd2e5daa78ee8a777b21509b4252dd7bd15e29/yarl-1.20.1-cp312-cp312-manylinux_2_5_i686.manylinux1_i686.manylinux_2_17_i686.manylinux2014_i686.whl", hash = "sha256:8570d998db4ddbfb9a590b185a0a33dbf8aafb831d07a5257b4ec9948df9cb0a", size = 339954, upload-time = "2025-06-10T00:43:59.773Z" },
    { url = "https://files.pythonhosted.org/packages/f1/81/5f466427e09773c04219d3450d7a1256138a010b6c9f0af2d48565e9ad13/yarl-1.20.1-cp312-cp312-musllinux_1_2_aarch64.whl", hash = "sha256:97c75596019baae7c71ccf1d8cc4738bc08134060d0adfcbe5642f778d1dca38", size = 365575, upload-time = "2025-06-10T00:44:02.051Z" },
    { url = "https://files.pythonhosted.org/packages/2e/e3/e4b0ad8403e97e6c9972dd587388940a032f030ebec196ab81a3b8e94d31/yarl-1.20.1-cp312-cp312-musllinux_1_2_armv7l.whl", hash = "sha256:1c48912653e63aef91ff988c5432832692ac5a1d8f0fb8a33091520b5bbe19ef", size = 365061, upload-time = "2025-06-10T00:44:04.196Z" },
    { url = "https://files.pythonhosted.org/packages/ac/99/b8a142e79eb86c926f9f06452eb13ecb1bb5713bd01dc0038faf5452e544/yarl-1.20.1-cp312-cp312-musllinux_1_2_i686.whl", hash = "sha256:4c3ae28f3ae1563c50f3d37f064ddb1511ecc1d5584e88c6b7c63cf7702a6d5f", size = 364142, upload-time = "2025-06-10T00:44:06.527Z" },
    { url = "https://files.pythonhosted.org/packages/34/f2/08ed34a4a506d82a1a3e5bab99ccd930a040f9b6449e9fd050320e45845c/yarl-1.20.1-cp312-cp312-musllinux_1_2_ppc64le.whl", hash = "sha256:c5e9642f27036283550f5f57dc6156c51084b458570b9d0d96100c8bebb186a8", size = 381894, upload-time = "2025-06-10T00:44:08.379Z" },
    { url = "https://files.pythonhosted.org/packages/92/f8/9a3fbf0968eac704f681726eff595dce9b49c8a25cd92bf83df209668285/yarl-1.20.1-cp312-cp312-musllinux_1_2_s390x.whl", hash = "sha256:2c26b0c49220d5799f7b22c6838409ee9bc58ee5c95361a4d7831f03cc225b5a", size = 383378, upload-time = "2025-06-10T00:44:10.51Z" },
    { url = "https://files.pythonhosted.org/packages/af/85/9363f77bdfa1e4d690957cd39d192c4cacd1c58965df0470a4905253b54f/yarl-1.20.1-cp312-cp312-musllinux_1_2_x86_64.whl", hash = "sha256:564ab3d517e3d01c408c67f2e5247aad4019dcf1969982aba3974b4093279004", size = 374069, upload-time = "2025-06-10T00:44:12.834Z" },
    { url = "https://files.pythonhosted.org/packages/35/99/9918c8739ba271dcd935400cff8b32e3cd319eaf02fcd023d5dcd487a7c8/yarl-1.20.1-cp312-cp312-win32.whl", hash = "sha256:daea0d313868da1cf2fac6b2d3a25c6e3a9e879483244be38c8e6a41f1d876a5", size = 81249, upload-time = "2025-06-10T00:44:14.731Z" },
    { url = "https://files.pythonhosted.org/packages/eb/83/5d9092950565481b413b31a23e75dd3418ff0a277d6e0abf3729d4d1ce25/yarl-1.20.1-cp312-cp312-win_amd64.whl", hash = "sha256:48ea7d7f9be0487339828a4de0360d7ce0efc06524a48e1810f945c45b813698", size = 86710, upload-time = "2025-06-10T00:44:16.716Z" },
    { url = "https://files.pythonhosted.org/packages/8a/e1/2411b6d7f769a07687acee88a062af5833cf1966b7266f3d8dfb3d3dc7d3/yarl-1.20.1-cp313-cp313-macosx_10_13_universal2.whl", hash = "sha256:0b5ff0fbb7c9f1b1b5ab53330acbfc5247893069e7716840c8e7d5bb7355038a", size = 131811, upload-time = "2025-06-10T00:44:18.933Z" },
    { url = "https://files.pythonhosted.org/packages/b2/27/584394e1cb76fb771371770eccad35de400e7b434ce3142c2dd27392c968/yarl-1.20.1-cp313-cp313-macosx_10_13_x86_64.whl", hash = "sha256:14f326acd845c2b2e2eb38fb1346c94f7f3b01a4f5c788f8144f9b630bfff9a3", size = 90078, upload-time = "2025-06-10T00:44:20.635Z" },
    { url = "https://files.pythonhosted.org/packages/bf/9a/3246ae92d4049099f52d9b0fe3486e3b500e29b7ea872d0f152966fc209d/yarl-1.20.1-cp313-cp313-macosx_11_0_arm64.whl", hash = "sha256:f60e4ad5db23f0b96e49c018596707c3ae89f5d0bd97f0ad3684bcbad899f1e7", size = 88748, upload-time = "2025-06-10T00:44:22.34Z" },
    { url = "https://files.pythonhosted.org/packages/a3/25/35afe384e31115a1a801fbcf84012d7a066d89035befae7c5d4284df1e03/yarl-1.20.1-cp313-cp313-manylinux_2_17_aarch64.manylinux2014_aarch64.whl", hash = "sha256:49bdd1b8e00ce57e68ba51916e4bb04461746e794e7c4d4bbc42ba2f18297691", size = 349595, upload-time = "2025-06-10T00:44:24.314Z" },
    { url = "https://files.pythonhosted.org/packages/28/2d/8aca6cb2cabc8f12efcb82749b9cefecbccfc7b0384e56cd71058ccee433/yarl-1.20.1-cp313-cp313-manylinux_2_17_armv7l.manylinux2014_armv7l.manylinux_2_31_armv7l.whl", hash = "sha256:66252d780b45189975abfed839616e8fd2dbacbdc262105ad7742c6ae58f3e31", size = 342616, upload-time = "2025-06-10T00:44:26.167Z" },
    { url = "https://files.pythonhosted.org/packages/0b/e9/1312633d16b31acf0098d30440ca855e3492d66623dafb8e25b03d00c3da/yarl-1.20.1-cp313-cp313-manylinux_2_17_ppc64le.manylinux2014_ppc64le.whl", hash = "sha256:59174e7332f5d153d8f7452a102b103e2e74035ad085f404df2e40e663a22b28", size = 361324, upload-time = "2025-06-10T00:44:27.915Z" },
    { url = "https://files.pythonhosted.org/packages/bc/a0/688cc99463f12f7669eec7c8acc71ef56a1521b99eab7cd3abb75af887b0/yarl-1.20.1-cp313-cp313-manylinux_2_17_s390x.manylinux2014_s390x.whl", hash = "sha256:e3968ec7d92a0c0f9ac34d5ecfd03869ec0cab0697c91a45db3fbbd95fe1b653", size = 359676, upload-time = "2025-06-10T00:44:30.041Z" },
    { url = "https://files.pythonhosted.org/packages/af/44/46407d7f7a56e9a85a4c207724c9f2c545c060380718eea9088f222ba697/yarl-1.20.1-cp313-cp313-manylinux_2_17_x86_64.manylinux2014_x86_64.whl", hash = "sha256:d1a4fbb50e14396ba3d375f68bfe02215d8e7bc3ec49da8341fe3157f59d2ff5", size = 352614, upload-time = "2025-06-10T00:44:32.171Z" },
    { url = "https://files.pythonhosted.org/packages/b1/91/31163295e82b8d5485d31d9cf7754d973d41915cadce070491778d9c9825/yarl-1.20.1-cp313-cp313-manylinux_2_5_i686.manylinux1_i686.manylinux_2_17_i686.manylinux2014_i686.whl", hash = "sha256:11a62c839c3a8eac2410e951301309426f368388ff2f33799052787035793b02", size = 336766, upload-time = "2025-06-10T00:44:34.494Z" },
    { url = "https://files.pythonhosted.org/packages/b4/8e/c41a5bc482121f51c083c4c2bcd16b9e01e1cf8729e380273a952513a21f/yarl-1.20.1-cp313-cp313-musllinux_1_2_aarch64.whl", hash = "sha256:041eaa14f73ff5a8986b4388ac6bb43a77f2ea09bf1913df7a35d4646db69e53", size = 364615, upload-time = "2025-06-10T00:44:36.856Z" },
    { url = "https://files.pythonhosted.org/packages/e3/5b/61a3b054238d33d70ea06ebba7e58597891b71c699e247df35cc984ab393/yarl-1.20.1-cp313-cp313-musllinux_1_2_armv7l.whl", hash = "sha256:377fae2fef158e8fd9d60b4c8751387b8d1fb121d3d0b8e9b0be07d1b41e83dc", size = 360982, upload-time = "2025-06-10T00:44:39.141Z" },
    { url = "https://files.pythonhosted.org/packages/df/a3/6a72fb83f8d478cb201d14927bc8040af901811a88e0ff2da7842dd0ed19/yarl-1.20.1-cp313-cp313-musllinux_1_2_i686.whl", hash = "sha256:1c92f4390e407513f619d49319023664643d3339bd5e5a56a3bebe01bc67ec04", size = 369792, upload-time = "2025-06-10T00:44:40.934Z" },
    { url = "https://files.pythonhosted.org/packages/7c/af/4cc3c36dfc7c077f8dedb561eb21f69e1e9f2456b91b593882b0b18c19dc/yarl-1.20.1-cp313-cp313-musllinux_1_2_ppc64le.whl", hash = "sha256:d25ddcf954df1754ab0f86bb696af765c5bfaba39b74095f27eececa049ef9a4", size = 382049, upload-time = "2025-06-10T00:44:42.854Z" },
    { url = "https://files.pythonhosted.org/packages/19/3a/e54e2c4752160115183a66dc9ee75a153f81f3ab2ba4bf79c3c53b33de34/yarl-1.20.1-cp313-cp313-musllinux_1_2_s390x.whl", hash = "sha256:909313577e9619dcff8c31a0ea2aa0a2a828341d92673015456b3ae492e7317b", size = 384774, upload-time = "2025-06-10T00:44:45.275Z" },
    { url = "https://files.pythonhosted.org/packages/9c/20/200ae86dabfca89060ec6447649f219b4cbd94531e425e50d57e5f5ac330/yarl-1.20.1-cp313-cp313-musllinux_1_2_x86_64.whl", hash = "sha256:793fd0580cb9664548c6b83c63b43c477212c0260891ddf86809e1c06c8b08f1", size = 374252, upload-time = "2025-06-10T00:44:47.31Z" },
    { url = "https://files.pythonhosted.org/packages/83/75/11ee332f2f516b3d094e89448da73d557687f7d137d5a0f48c40ff211487/yarl-1.20.1-cp313-cp313-win32.whl", hash = "sha256:468f6e40285de5a5b3c44981ca3a319a4b208ccc07d526b20b12aeedcfa654b7", size = 81198, upload-time = "2025-06-10T00:44:49.164Z" },
    { url = "https://files.pythonhosted.org/packages/ba/ba/39b1ecbf51620b40ab402b0fc817f0ff750f6d92712b44689c2c215be89d/yarl-1.20.1-cp313-cp313-win_amd64.whl", hash = "sha256:495b4ef2fea40596bfc0affe3837411d6aa3371abcf31aac0ccc4bdd64d4ef5c", size = 86346, upload-time = "2025-06-10T00:44:51.182Z" },
    { url = "https://files.pythonhosted.org/packages/43/c7/669c52519dca4c95153c8ad96dd123c79f354a376346b198f438e56ffeb4/yarl-1.20.1-cp313-cp313t-macosx_10_13_universal2.whl", hash = "sha256:f60233b98423aab21d249a30eb27c389c14929f47be8430efa7dbd91493a729d", size = 138826, upload-time = "2025-06-10T00:44:52.883Z" },
    { url = "https://files.pythonhosted.org/packages/6a/42/fc0053719b44f6ad04a75d7f05e0e9674d45ef62f2d9ad2c1163e5c05827/yarl-1.20.1-cp313-cp313t-macosx_10_13_x86_64.whl", hash = "sha256:6f3eff4cc3f03d650d8755c6eefc844edde99d641d0dcf4da3ab27141a5f8ddf", size = 93217, upload-time = "2025-06-10T00:44:54.658Z" },
    { url = "https://files.pythonhosted.org/packages/4f/7f/fa59c4c27e2a076bba0d959386e26eba77eb52ea4a0aac48e3515c186b4c/yarl-1.20.1-cp313-cp313t-macosx_11_0_arm64.whl", hash = "sha256:69ff8439d8ba832d6bed88af2c2b3445977eba9a4588b787b32945871c2444e3", size = 92700, upload-time = "2025-06-10T00:44:56.784Z" },
    { url = "https://files.pythonhosted.org/packages/2f/d4/062b2f48e7c93481e88eff97a6312dca15ea200e959f23e96d8ab898c5b8/yarl-1.20.1-cp313-cp313t-manylinux_2_17_aarch64.manylinux2014_aarch64.whl", hash = "sha256:3cf34efa60eb81dd2645a2e13e00bb98b76c35ab5061a3989c7a70f78c85006d", size = 347644, upload-time = "2025-06-10T00:44:59.071Z" },
    { url = "https://files.pythonhosted.org/packages/89/47/78b7f40d13c8f62b499cc702fdf69e090455518ae544c00a3bf4afc9fc77/yarl-1.20.1-cp313-cp313t-manylinux_2_17_armv7l.manylinux2014_armv7l.manylinux_2_31_armv7l.whl", hash = "sha256:8e0fe9364ad0fddab2688ce72cb7a8e61ea42eff3c7caeeb83874a5d479c896c", size = 323452, upload-time = "2025-06-10T00:45:01.605Z" },
    { url = "https://files.pythonhosted.org/packages/eb/2b/490d3b2dc66f52987d4ee0d3090a147ea67732ce6b4d61e362c1846d0d32/yarl-1.20.1-cp313-cp313t-manylinux_2_17_ppc64le.manylinux2014_ppc64le.whl", hash = "sha256:8f64fbf81878ba914562c672024089e3401974a39767747691c65080a67b18c1", size = 346378, upload-time = "2025-06-10T00:45:03.946Z" },
    { url = "https://files.pythonhosted.org/packages/66/ad/775da9c8a94ce925d1537f939a4f17d782efef1f973039d821cbe4bcc211/yarl-1.20.1-cp313-cp313t-manylinux_2_17_s390x.manylinux2014_s390x.whl", hash = "sha256:f6342d643bf9a1de97e512e45e4b9560a043347e779a173250824f8b254bd5ce", size = 353261, upload-time = "2025-06-10T00:45:05.992Z" },
    { url = "https://files.pythonhosted.org/packages/4b/23/0ed0922b47a4f5c6eb9065d5ff1e459747226ddce5c6a4c111e728c9f701/yarl-1.20.1-cp313-cp313t-manylinux_2_17_x86_64.manylinux2014_x86_64.whl", hash = "sha256:56dac5f452ed25eef0f6e3c6a066c6ab68971d96a9fb441791cad0efba6140d3", size = 335987, upload-time = "2025-06-10T00:45:08.227Z" },
    { url = "https://files.pythonhosted.org/packages/3e/49/bc728a7fe7d0e9336e2b78f0958a2d6b288ba89f25a1762407a222bf53c3/yarl-1.20.1-cp313-cp313t-manylinux_2_5_i686.manylinux1_i686.manylinux_2_17_i686.manylinux2014_i686.whl", hash = "sha256:c7d7f497126d65e2cad8dc5f97d34c27b19199b6414a40cb36b52f41b79014be", size = 329361, upload-time = "2025-06-10T00:45:10.11Z" },
    { url = "https://files.pythonhosted.org/packages/93/8f/b811b9d1f617c83c907e7082a76e2b92b655400e61730cd61a1f67178393/yarl-1.20.1-cp313-cp313t-musllinux_1_2_aarch64.whl", hash = "sha256:67e708dfb8e78d8a19169818eeb5c7a80717562de9051bf2413aca8e3696bf16", size = 346460, upload-time = "2025-06-10T00:45:12.055Z" },
    { url = "https://files.pythonhosted.org/packages/70/fd/af94f04f275f95da2c3b8b5e1d49e3e79f1ed8b6ceb0f1664cbd902773ff/yarl-1.20.1-cp313-cp313t-musllinux_1_2_armv7l.whl", hash = "sha256:595c07bc79af2494365cc96ddeb772f76272364ef7c80fb892ef9d0649586513", size = 334486, upload-time = "2025-06-10T00:45:13.995Z" },
    { url = "https://files.pythonhosted.org/packages/84/65/04c62e82704e7dd0a9b3f61dbaa8447f8507655fd16c51da0637b39b2910/yarl-1.20.1-cp313-cp313t-musllinux_1_2_i686.whl", hash = "sha256:7bdd2f80f4a7df852ab9ab49484a4dee8030023aa536df41f2d922fd57bf023f", size = 342219, upload-time = "2025-06-10T00:45:16.479Z" },
    { url = "https://files.pythonhosted.org/packages/91/95/459ca62eb958381b342d94ab9a4b6aec1ddec1f7057c487e926f03c06d30/yarl-1.20.1-cp313-cp313t-musllinux_1_2_ppc64le.whl", hash = "sha256:c03bfebc4ae8d862f853a9757199677ab74ec25424d0ebd68a0027e9c639a390", size = 350693, upload-time = "2025-06-10T00:45:18.399Z" },
    { url = "https://files.pythonhosted.org/packages/a6/00/d393e82dd955ad20617abc546a8f1aee40534d599ff555ea053d0ec9bf03/yarl-1.20.1-cp313-cp313t-musllinux_1_2_s390x.whl", hash = "sha256:344d1103e9c1523f32a5ed704d576172d2cabed3122ea90b1d4e11fe17c66458", size = 355803, upload-time = "2025-06-10T00:45:20.677Z" },
    { url = "https://files.pythonhosted.org/packages/9e/ed/c5fb04869b99b717985e244fd93029c7a8e8febdfcffa06093e32d7d44e7/yarl-1.20.1-cp313-cp313t-musllinux_1_2_x86_64.whl", hash = "sha256:88cab98aa4e13e1ade8c141daeedd300a4603b7132819c484841bb7af3edce9e", size = 341709, upload-time = "2025-06-10T00:45:23.221Z" },
    { url = "https://files.pythonhosted.org/packages/24/fd/725b8e73ac2a50e78a4534ac43c6addf5c1c2d65380dd48a9169cc6739a9/yarl-1.20.1-cp313-cp313t-win32.whl", hash = "sha256:b121ff6a7cbd4abc28985b6028235491941b9fe8fe226e6fdc539c977ea1739d", size = 86591, upload-time = "2025-06-10T00:45:25.793Z" },
    { url = "https://files.pythonhosted.org/packages/94/c3/b2e9f38bc3e11191981d57ea08cab2166e74ea770024a646617c9cddd9f6/yarl-1.20.1-cp313-cp313t-win_amd64.whl", hash = "sha256:541d050a355bbbc27e55d906bc91cb6fe42f96c01413dd0f4ed5a5240513874f", size = 93003, upload-time = "2025-06-10T00:45:27.752Z" },
    { url = "https://files.pythonhosted.org/packages/b4/2d/2345fce04cfd4bee161bf1e7d9cdc702e3e16109021035dbb24db654a622/yarl-1.20.1-py3-none-any.whl", hash = "sha256:83b8eb083fe4683c6115795d9fc1cfaf2cbbefb19b3a1cb68f6527460f483a77", size = 46542, upload-time = "2025-06-10T00:46:07.521Z" },
]<|MERGE_RESOLUTION|>--- conflicted
+++ resolved
@@ -99,7 +99,6 @@
 ]
 
 [[package]]
-<<<<<<< HEAD
 name = "atomic-agents"
 version = "1.1.11"
 source = { registry = "https://pypi.org/simple" }
@@ -135,14 +134,6 @@
 sdist = { url = "https://files.pythonhosted.org/packages/b3/76/52c535bcebe74590f296d6c77c86dabf761c41980e1347a2422e4aa2ae41/certifi-2025.7.14.tar.gz", hash = "sha256:8ea99dbdfaaf2ba2f9bac77b9249ef62ec5218e7c2b2e903378ed5fccf765995", size = 163981, upload-time = "2025-07-14T03:29:28.449Z" }
 wheels = [
     { url = "https://files.pythonhosted.org/packages/4f/52/34c6cf5bb9285074dc3531c437b3919e825d976fde097a7a73f79e726d03/certifi-2025.7.14-py3-none-any.whl", hash = "sha256:6b31f564a415d79ee77df69d757bb49a5bb53bd9f756cbbe24394ffd6fc1f4b2", size = 162722, upload-time = "2025-07-14T03:29:26.863Z" },
-=======
-name = "appdirs"
-version = "1.4.4"
-source = { registry = "https://pypi.org/simple" }
-sdist = { url = "https://files.pythonhosted.org/packages/d7/d8/05696357e0311f5b5c316d7b95f46c669dd9c15aaeecbb48c7d0aeb88c40/appdirs-1.4.4.tar.gz", hash = "sha256:7d5d0167b2b1ba821647616af46a749d1c653740dd0d2415100fe26e27afdf41", size = 13470, upload-time = "2020-05-11T07:59:51.037Z" }
-wheels = [
-    { url = "https://files.pythonhosted.org/packages/3b/00/2344469e2084fb287c2e0b57b72910309874c3245463acd6cf5e3db69324/appdirs-1.4.4-py2.py3-none-any.whl", hash = "sha256:a841dacd6b99318a741b166adb07e19ee71a274450e68237b4650ca1055ab128", size = 9566, upload-time = "2020-05-11T07:59:49.499Z" },
->>>>>>> 83e1213a
 ]
 
 [[package]]
@@ -229,7 +220,6 @@
 ]
 
 [[package]]
-<<<<<<< HEAD
 name = "distro"
 version = "1.9.0"
 source = { registry = "https://pypi.org/simple" }
@@ -245,16 +235,6 @@
 sdist = { url = "https://files.pythonhosted.org/packages/b2/9d/c3b43da9515bd270df0f80548d9944e389870713cc1fe2b8fb35fe2bcefd/docstring_parser-0.17.0.tar.gz", hash = "sha256:583de4a309722b3315439bb31d64ba3eebada841f2e2cee23b99df001434c912", size = 27442, upload-time = "2025-07-21T07:35:01.868Z" }
 wheels = [
     { url = "https://files.pythonhosted.org/packages/55/e2/2537ebcff11c1ee1ff17d8d0b6f4db75873e3b0fb32c2d4a2ee31ecb310a/docstring_parser-0.17.0-py3-none-any.whl", hash = "sha256:cf2569abd23dce8099b300f9b4fa8191e9582dda731fd533daf54c4551658708", size = 36896, upload-time = "2025-07-21T07:35:00.684Z" },
-=======
-name = "dotenv"
-version = "0.9.9"
-source = { registry = "https://pypi.org/simple" }
-dependencies = [
-    { name = "python-dotenv" },
-]
-wheels = [
-    { url = "https://files.pythonhosted.org/packages/b2/b7/545d2c10c1fc15e48653c91efde329a790f2eecfbbf2bd16003b5db2bab0/dotenv-0.9.9-py2.py3-none-any.whl", hash = "sha256:29cf74a087b31dafdb5a446b6d7e11cbce8ed2741540e2339c69fbef92c94ce9", size = 1892, upload-time = "2025-02-19T22:15:01.647Z" },
->>>>>>> 83e1213a
 ]
 
 [[package]]
@@ -902,7 +882,6 @@
 ]
 
 [[package]]
-<<<<<<< HEAD
 name = "pyfiglet"
 version = "1.0.3"
 source = { registry = "https://pypi.org/simple" }
@@ -921,8 +900,6 @@
 ]
 
 [[package]]
-=======
->>>>>>> 83e1213a
 name = "python-dotenv"
 version = "1.1.1"
 source = { registry = "https://pypi.org/simple" }
@@ -932,7 +909,6 @@
 ]
 
 [[package]]
-<<<<<<< HEAD
 name = "python-multipart"
 version = "0.0.20"
 source = { registry = "https://pypi.org/simple" }
@@ -958,8 +934,6 @@
 ]
 
 [[package]]
-=======
->>>>>>> 83e1213a
 name = "pyyaml"
 version = "6.0.2"
 source = { registry = "https://pypi.org/simple" }
@@ -1133,21 +1107,15 @@
 version = "0.1.0"
 source = { virtual = "." }
 dependencies = [
-<<<<<<< HEAD
     { name = "atomic-agents" },
-=======
     { name = "appdirs" },
     { name = "dotenv" },
->>>>>>> 83e1213a
     { name = "fastapi" },
     { name = "instructor" },
     { name = "openai" },
     { name = "pre-commit" },
-<<<<<<< HEAD
     { name = "requests" },
-=======
     { name = "pydantic-settings" },
->>>>>>> 83e1213a
     { name = "ruff" },
     { name = "six" },
     { name = "urllib3" },
@@ -1156,21 +1124,15 @@
 
 [package.metadata]
 requires-dist = [
-<<<<<<< HEAD
     { name = "atomic-agents", specifier = ">=0.1.0" },
-=======
     { name = "appdirs", specifier = ">=1.4.4" },
     { name = "dotenv", specifier = ">=0.9.9" },
->>>>>>> 83e1213a
     { name = "fastapi", specifier = ">=0.116.1" },
     { name = "instructor", specifier = ">=1.0.0" },
     { name = "openai", specifier = ">=1.0.0" },
     { name = "pre-commit", specifier = ">=4.2.0" },
-<<<<<<< HEAD
     { name = "requests", specifier = ">=2.25.0" },
-=======
     { name = "pydantic-settings", specifier = ">=2.10.1" },
->>>>>>> 83e1213a
     { name = "ruff", specifier = ">=0.12.7" },
     { name = "six", specifier = ">=1.16.0" },
     { name = "urllib3", specifier = "==1.26.20" },
