import sys
from pathlib import Path
from typing import Any

import yaml  # type: ignore

<<<<<<< HEAD
def generate_base_config():
    return LlamaFarmConfig(
        version=Version.v1,
        name="llamafarm",
        namespace="llamafarm",
        rag={},
        prompts=[],
        datasets=[],
        models=[],
    ).model_dump(mode="json")
=======
repo_root = Path(__file__).parent.parent.parent
sys.path.insert(0, str(repo_root)) 
from config.datamodel import LlamaFarmConfig  # noqa: E402
>>>>>>> 7e70fb07


def generate_base_config(*, schema_path: str | None = None, name: str | None = None) -> dict:
    """
    Generate a valid base configuration from a YAML config template file.

    Args:
        schema_path: Optional absolute or relative filesystem path to a YAML file that
                     contains a complete, valid configuration structure.
                     If not provided, uses built-in `config/templates/default.yaml`.
        name: Optional override for the resulting configuration's `name` field.

    Returns:
        Dict representation of a validated LlamaFarmConfig (model_dump JSON mode).

    Raises:
        FileNotFoundError: If the config template file cannot be found.
        ValueError: If the loaded config is invalid.
    """

    path = (
        Path(schema_path)
        if schema_path is not None
        else Path(__file__).parent.parent / "templates" / "default.yaml"
    )

    if not path.exists() or not path.is_file():
        raise FileNotFoundError(f"Config template file not found: {path}")

    try:
        with path.open("r", encoding="utf-8") as f:
            raw_cfg: dict[str, Any] = yaml.safe_load(f) or {}
    except Exception as e:  # pragma: no cover
        raise ValueError(f"Error reading config template file '{path}': {e}") from e

    # Validate against current data model to ensure correctness
    try:
        validated = LlamaFarmConfig(**raw_cfg)
    except Exception as e:
        raise ValueError(f"Config template content is not a valid LlamaFarmConfig: {e}") from e

    # Return JSON-serializable dict
    cfg = validated.model_dump(mode="json", exclude_none=True)
    if name is not None:
        cfg["name"] = name
    return cfg<|MERGE_RESOLUTION|>--- conflicted
+++ resolved
@@ -4,22 +4,9 @@
 
 import yaml  # type: ignore
 
-<<<<<<< HEAD
-def generate_base_config():
-    return LlamaFarmConfig(
-        version=Version.v1,
-        name="llamafarm",
-        namespace="llamafarm",
-        rag={},
-        prompts=[],
-        datasets=[],
-        models=[],
-    ).model_dump(mode="json")
-=======
 repo_root = Path(__file__).parent.parent.parent
-sys.path.insert(0, str(repo_root)) 
+sys.path.insert(0, str(repo_root))
 from config.datamodel import LlamaFarmConfig  # noqa: E402
->>>>>>> 7e70fb07
 
 
 def generate_base_config(*, schema_path: str | None = None, name: str | None = None) -> dict:
