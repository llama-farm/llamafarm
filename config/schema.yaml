$schema: "http://json-schema.org/draft-07/schema#"
title: LlamaFarm Config
type: object
required:
  - version
  - name
  - prompts
  - rag
  - datasets
  - models
properties:
  version:
    type: string
    enum: ["v1"]
    default: v1
    description: Config version, must be "v1"
  name:
    type: string
    description: Project name
    example: my-namespace/my-project
  prompts:
    type: array
    items:
      type: object
      required:
        - prompt
      properties:
        name:
          type: string
          description: Prompt name
        prompt:
          type: string
          description: Prompt text
        description:
          type: string
  rag:
    type: object
    description: RAG (Retrieval-Augmented Generation) configuration
    required:
      - parsers
      - embedders
      - vector_stores
      - retrieval_strategies
      - defaults
    properties:
      description:
        type: string
        description: Configuration description
      parsers:
        type: object
        description: Parser configurations for different file types
        patternProperties:
          "^[a-zA-Z_][a-zA-Z0-9_]*$":
            type: object
            required:
              - type
              - config
              - file_extensions
              - mime_types
            properties:
              type:
                type: string
                description: Parser class name
              config:
                type: object
                description: Parser-specific configuration
                properties:
                  chunk_metadata:
                    type: object
                    properties:
                      generate_summary:
                        type: boolean
                      extract_keywords:
                        type: boolean
                      include_statistics:
                        type: boolean
                      custom_fields:
                        type: object
                        additionalProperties: true
                    additionalProperties: true
                additionalProperties: true
              file_extensions:
                type: array
                items:
                  type: string
                description: Supported file extensions
              mime_types:
                type: array
                items:
                  type: string
                description: Supported MIME types
              priority:
                type: integer
                description: Parser priority (higher numbers = higher priority)
        additionalProperties: false
      embedders:
        type: object
        description: Embedder configurations
        patternProperties:
          "^[a-zA-Z_][a-zA-Z0-9_]*$":
            type: object
            required:
              - type
              - config
            properties:
              type:
                type: string
                description: Embedder class name
              config:
                type: object
                description: Embedder-specific configuration
                additionalProperties: true
        additionalProperties: false
      vector_stores:
        type: object
        description: Vector store configurations
        patternProperties:
          "^[a-zA-Z_][a-zA-Z0-9_]*$":
<<<<<<< HEAD
=======
            type: object
            required:
              - type
              - config
            properties:
              type:
                type: string
                description: Vector store class name
              config:
                type: object
                description: Store-specific configuration
                properties:
                  collection_name:
                    type: string
                  persist_directory:
                    type: string
                  metadata_config:
                    type: object
                    properties:
                      enable_versioning:
                        type: boolean
                      enable_soft_delete:
                        type: boolean
                      hash_algorithm:
                        type: string
                        enum: ["md5", "sha1", "sha256", "sha512"]
                      retention_policy:
                        type: object
                        properties:
                          default_ttl_days:
                            type: integer
                            minimum: 1
                          max_versions:
                            type: integer
                            minimum: 1
                          cleanup_schedule:
                            type: string
                            enum: ["daily", "weekly", "monthly"]
                          archive_before_delete:
                            type: boolean
                          archive_location:
                            type: string
                        additionalProperties: true
                      required_metadata:
                        type: array
                        items:
                          type: string
                      indexed_metadata:
                        type: array
                        items:
                          type: string
                      audit_config:
                        type: object
                        properties:
                          enable_audit_log:
                            type: boolean
                          audit_retention_days:
                            type: integer
                            minimum: 1
                          track_access:
                            type: boolean
                          track_modifications:
                            type: boolean
                        additionalProperties: true
                    additionalProperties: true
                additionalProperties: true
        additionalProperties: false
      retrieval_strategies:
        type: object
        description: Retrieval strategy configurations
        patternProperties:
          "^[a-zA-Z_][a-zA-Z0-9_]*$":
>>>>>>> 85be2ea9
            type: object
            required:
              - type
              - config
            properties:
              type:
                type: string
<<<<<<< HEAD
                description: Vector store class name
              config:
                type: object
                description: Store-specific configuration
                properties:
                  collection_name:
                    type: string
                  persist_directory:
                    type: string
                  metadata_config:
                    type: object
                    properties:
                      enable_versioning:
                        type: boolean
                      enable_soft_delete:
                        type: boolean
                      hash_algorithm:
                        type: string
                        enum: ["md5", "sha1", "sha256", "sha512"]
                      retention_policy:
                        type: object
                        properties:
                          default_ttl_days:
                            type: integer
                            minimum: 1
                          max_versions:
                            type: integer
                            minimum: 1
                          cleanup_schedule:
                            type: string
                            enum: ["daily", "weekly", "monthly"]
                          archive_before_delete:
                            type: boolean
                          archive_location:
                            type: string
                        additionalProperties: true
                      required_metadata:
                        type: array
                        items:
                          type: string
                      indexed_metadata:
                        type: array
                        items:
                          type: string
                      audit_config:
                        type: object
                        properties:
                          enable_audit_log:
                            type: boolean
                          audit_retention_days:
                            type: integer
                            minimum: 1
                          track_access:
                            type: boolean
                          track_modifications:
                            type: boolean
                        additionalProperties: true
                    additionalProperties: true
                additionalProperties: true
        additionalProperties: false
      retrieval_strategies:
        type: object
        description: Retrieval strategy configurations
        patternProperties:
          "^[a-zA-Z_][a-zA-Z0-9_]*$":
            type: object
            required:
              - type
              - config
            properties:
              type:
                type: string
=======
>>>>>>> 85be2ea9
                description: Strategy class name
              config:
                type: object
                description: Strategy-specific configuration
                additionalProperties: true
              description:
                type: string
                description: Strategy description
        additionalProperties: false
      defaults:
        type: object
        description: Default component selections
        required:
          - parser
          - embedder
          - vector_store
          - retrieval_strategy
        properties:
          parser:
            type: string
            description: Default parser to use
            default: auto
          embedder:
            type: string
            description: Default embedder to use
            default: default
          vector_store:
            type: string
            description: Default vector store to use
            default: default
          retrieval_strategy:
            type: string
            description: Default retrieval strategy to use
            default: default
        additionalProperties: false

<<<<<<< HEAD
=======
  datasets:
    type: array
    description: List of dataset configurations
    items:
      type: object
      required:
        - name
        - files
      properties:
        name:
          type: string
          description: Dataset name
        parser:
          type: string
          description: Parser to use for the dataset
          default: auto
        files:
          type: array
          description: List of file paths (e.g., "data/mydoc.pdf")
          items:
            type: string
            description: File path (e.g., "data/mydoc.pdf")

>>>>>>> 85be2ea9
  models:
    type: array
    description: List of model configurations
    items:
      type: object
      required:
        - provider
        - model
      properties:
        provider:
          type: string
          enum: ["openai", "anthropic", "google", "local", "custom"]
          default: local
        model:
          type: string
          description: Model name or ID<|MERGE_RESOLUTION|>--- conflicted
+++ resolved
@@ -116,8 +116,6 @@
         description: Vector store configurations
         patternProperties:
           "^[a-zA-Z_][a-zA-Z0-9_]*$":
-<<<<<<< HEAD
-=======
             type: object
             required:
               - type
@@ -190,89 +188,13 @@
         description: Retrieval strategy configurations
         patternProperties:
           "^[a-zA-Z_][a-zA-Z0-9_]*$":
->>>>>>> 85be2ea9
-            type: object
-            required:
-              - type
-              - config
-            properties:
-              type:
-                type: string
-<<<<<<< HEAD
-                description: Vector store class name
-              config:
-                type: object
-                description: Store-specific configuration
-                properties:
-                  collection_name:
-                    type: string
-                  persist_directory:
-                    type: string
-                  metadata_config:
-                    type: object
-                    properties:
-                      enable_versioning:
-                        type: boolean
-                      enable_soft_delete:
-                        type: boolean
-                      hash_algorithm:
-                        type: string
-                        enum: ["md5", "sha1", "sha256", "sha512"]
-                      retention_policy:
-                        type: object
-                        properties:
-                          default_ttl_days:
-                            type: integer
-                            minimum: 1
-                          max_versions:
-                            type: integer
-                            minimum: 1
-                          cleanup_schedule:
-                            type: string
-                            enum: ["daily", "weekly", "monthly"]
-                          archive_before_delete:
-                            type: boolean
-                          archive_location:
-                            type: string
-                        additionalProperties: true
-                      required_metadata:
-                        type: array
-                        items:
-                          type: string
-                      indexed_metadata:
-                        type: array
-                        items:
-                          type: string
-                      audit_config:
-                        type: object
-                        properties:
-                          enable_audit_log:
-                            type: boolean
-                          audit_retention_days:
-                            type: integer
-                            minimum: 1
-                          track_access:
-                            type: boolean
-                          track_modifications:
-                            type: boolean
-                        additionalProperties: true
-                    additionalProperties: true
-                additionalProperties: true
-        additionalProperties: false
-      retrieval_strategies:
-        type: object
-        description: Retrieval strategy configurations
-        patternProperties:
-          "^[a-zA-Z_][a-zA-Z0-9_]*$":
-            type: object
-            required:
-              - type
-              - config
-            properties:
-              type:
-                type: string
-=======
->>>>>>> 85be2ea9
+            type: object
+            required:
+              - type
+              - config
+            properties:
+              type:
+                type: string
                 description: Strategy class name
               config:
                 type: object
@@ -309,8 +231,6 @@
             default: default
         additionalProperties: false
 
-<<<<<<< HEAD
-=======
   datasets:
     type: array
     description: List of dataset configurations
@@ -334,7 +254,6 @@
             type: string
             description: File path (e.g., "data/mydoc.pdf")
 
->>>>>>> 85be2ea9
   models:
     type: array
     description: List of model configurations
