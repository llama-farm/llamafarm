#!/usr/bin/env python3
"""
LlamaFarm Models CLI - Model Management Commands

This CLI provides commands for managing cloud and local model using UV for all operations.
"""

import os
import sys
import json
import argparse
import logging
import subprocess
import requests
from pathlib import Path
from typing import Dict, Any, List, Optional
from datetime import datetime

# Add parent directory to path for imports
sys.path.append(str(Path(__file__).parent))

from dotenv import load_dotenv

# Import Hugging Face libraries
try:
    from huggingface_hub import HfApi, login, list_models, snapshot_download
    from transformers import AutoTokenizer, AutoModelForCausalLM
    import torch

    HF_AVAILABLE = True
except ImportError:
    HF_AVAILABLE = False

# Import optional local inference engines
try:
    from vllm import LLM, SamplingParams

    VLLM_AVAILABLE = True
except ImportError:
    VLLM_AVAILABLE = False

try:
    from text_generation import Client

    TGI_AVAILABLE = True
except ImportError:
    TGI_AVAILABLE = False

# Import core model management components
try:
    from core.model_manager import ModelManager
    from core.strategy_manager import StrategyManager

    MODELS_CORE_AVAILABLE = True
except ImportError:
    MODELS_CORE_AVAILABLE = False

# Import fine-tuning components
try:
    from components.factory import FineTunerFactory
    from components.base import FineTuningConfig, TrainingJob
    from core.strategy_manager import StrategyManager as FineTuningStrategyManager

    FINETUNING_AVAILABLE = True
except ImportError:
    FINETUNING_AVAILABLE = False

# Load environment variables
load_dotenv()

# Import rich for better output formatting
try:
    from rich.console import Console
    from rich.table import Table
    from rich.panel import Panel
    from rich.syntax import Syntax
    from rich.progress import Progress, SpinnerColumn, TextColumn

    console = Console()
except ImportError:
    console = None

# Import colorama for colored terminal output
try:
    from colorama import Fore, Style, Back, init

    init(autoreset=True)
except ImportError:
    # Fallback if colorama not available
    class Fore:
        BLACK = RED = GREEN = YELLOW = BLUE = MAGENTA = CYAN = WHITE = RESET = ""

    class Style:
        RESET_ALL = BRIGHT = DIM = NORMAL = ""

    class Back:
        BLACK = RED = GREEN = YELLOW = BLUE = MAGENTA = CYAN = WHITE = RESET = ""


# Import CLI utilities
try:
    from cli.progress import ModelProgressTracker

    CLI_UTILITIES_AVAILABLE = True
except ImportError:
    CLI_UTILITIES_AVAILABLE = False

# Import model converters
try:
    from components.converters import OllamaConverter, GGUFConverter

    CONVERTERS_AVAILABLE = True
except ImportError:
    CONVERTERS_AVAILABLE = False


def setup_logging(level: str = "INFO"):
    """Setup logging configuration."""
    logging.basicConfig(
        level=getattr(logging, level.upper()),
        format="%(asctime)s - %(name)s - %(levelname)s - %(message)s",
    )


def print_info(message: str):
    """Print info message."""
    if console:
        console.print(f"[blue]ℹ[/blue]  {message}")
    else:
        print(f"ℹ  {message}")


def print_success(message: str):
    """Print success message."""
    if console:
        console.print(f"[green]✓[/green] {message}")
    else:
        print(f"✓ {message}")


def print_error(message: str):
    """Print error message."""
    if console:
        console.print(f"[red]✗[/red] {message}")
    else:
        print(f"✗ {message}")


def print_warning(message: str):
    """Print warning message."""
    if console:
        console.print(f"[yellow]⚠[/yellow]  {message}")
    else:
        print(f"⚠  {message}")


def load_config(config_path: str) -> Dict[str, Any]:
    """Load configuration from JSON or YAML file with environment variable substitution.

    DEPRECATED: This function is kept for backward compatibility.
    New code should use ModelManager.from_strategy() instead.
    """
    config_file = Path(config_path)
    models_dir = Path(__file__).parent

    if not config_file.exists():
        # Try relative to models directory
        config_file = models_dir / config_path

    if not config_file.exists():
        # Try in config_examples directory
        config_file = models_dir / "config_examples" / Path(config_path).name

    if not config_file.exists():
        print_error(f"Configuration file not found: {config_path}")
        print_info(f"Searched in:")
        print_info(f"  - {Path(config_path).absolute()}")
        print_info(f"  - {(models_dir / config_path).absolute()}")
        print_info(
            f"  - {(models_dir / 'config_examples' / Path(config_path).name).absolute()}"
        )
        print_info(f"\nAvailable strategies in strategies/ directory:")
        strategies_dir = models_dir / "strategies"
        if strategies_dir.exists():
            for f in strategies_dir.glob("*.json"):
                print_info(f"  - strategies/{f.name}")
            for f in strategies_dir.glob("*.yaml"):
                print_info(f"  - strategies/{f.name}")
            for f in strategies_dir.glob("*.yml"):
                print_info(f"  - strategies/{f.name}")
        sys.exit(1)

    try:
        with open(config_file, "r") as f:
            config_text = f.read()

        # Substitute environment variables
        for key, value in os.environ.items():
            if value:  # Only substitute non-empty values
                config_text = config_text.replace(f"${{{key}}}", value)

        # Determine file type and parse accordingly
        if config_file.suffix.lower() in [".yaml", ".yml"]:
            try:
                import yaml

                return yaml.safe_load(config_text)
            except ImportError:
                print_error("PyYAML not installed. Install with: pip install PyYAML")
                sys.exit(1)
            except yaml.YAMLError as e:
                print_error(f"Invalid YAML in configuration file: {e}")
                sys.exit(1)
        else:
            # Default to JSON
            return json.loads(config_text)

    except json.JSONDecodeError as e:
        print_error(f"Invalid JSON in configuration file: {e}")
        sys.exit(1)
    except Exception as e:
        print_error(f"Failed to load configuration: {e}")
        sys.exit(1)


# ==============================================================================
# NEW STRATEGY-BASED COMMANDS
# ==============================================================================


def list_strategies_command(args):
    """List available strategies."""
    if not MODELS_CORE_AVAILABLE:
        print_error(
            "Models core components not available. Please install required dependencies."
        )
        return

    try:
        strategy_manager = StrategyManager()
        strategies = strategy_manager.list_strategies()

        if not strategies:
            print_warning("No strategies available")
            return

        if console:
            table = Table(title="🦙 Available Strategies")
            table.add_column("Name", style="cyan")
            table.add_column("Description", style="green", max_width=50)
            table.add_column("Components", style="yellow")

            for strategy_name in strategies:
                strategy_config = strategy_manager.get_strategy(strategy_name)
                if strategy_config:
                    description = strategy_config.get("description", "No description")
                    components = list(strategy_config.get("components", {}).keys())
                    components_str = ", ".join(components) if components else "None"

                    table.add_row(strategy_name, description, components_str)

            console.print(table)
        else:
            print("\n🦙 Available Strategies")
            print("=" * 60)
            for strategy_name in strategies:
                strategy_config = strategy_manager.get_strategy(strategy_name)
                if strategy_config:
                    print(f"\n📍 {strategy_name}")
                    print(
                        f"   Description: {strategy_config.get('description', 'No description')}"
                    )
                    components = list(strategy_config.get("components", {}).keys())
                    if components:
                        print(f"   Components: {', '.join(components)}")

        print_success(f"Found {len(strategies)} strategies")

    except Exception as e:
        print_error(f"Failed to list strategies: {e}")


def use_strategy_command(args):
    """Switch to and use a specific strategy."""
    if not MODELS_CORE_AVAILABLE:
        print_error(
            "Models core components not available. Please install required dependencies."
        )
        return

    try:
        # Create ModelManager with the specified strategy
        manager = ModelManager.from_strategy(args.strategy)

        print_success(f"Using strategy: {args.strategy}")

        # Show strategy info
        info = manager.get_info()
        print_info(f"Description: {info['strategy_description']}")
        print_info(f"Components: {', '.join(info['components'].keys())}")

        # Validate the strategy
        validation_errors = manager.validate_configuration()
        if validation_errors:
            print_warning("Strategy validation warnings:")
            for error in validation_errors:
                print_warning(f"  - {error}")
        else:
            print_success("Strategy is valid")

        # Save current strategy to a persistent config (optional)
        if args.save:
            current_strategy_file = Path("current_strategy.txt")
            current_strategy_file.write_text(args.strategy)
            print_success(f"Strategy saved to {current_strategy_file}")

    except Exception as e:
        print_error(f"Failed to use strategy '{args.strategy}': {e}")


def info_command(args):
    """Show detailed information about current strategy or specified strategy."""
    if not MODELS_CORE_AVAILABLE:
        print_error(
            "Models core components not available. Please install required dependencies."
        )
        return

    try:
        # Determine which strategy to show info for
        strategy_name = (
            args.strategy
            if hasattr(args, "strategy") and args.strategy
            else "local_development"
        )

        # Load current strategy from file if no strategy specified
        if not hasattr(args, "strategy") or not args.strategy:
            current_strategy_file = Path("current_strategy.txt")
            if current_strategy_file.exists():
                strategy_name = current_strategy_file.read_text().strip()

        # Create ModelManager with the strategy
        manager = ModelManager.from_strategy(strategy_name)
        info = manager.get_info()

        if console:
            # Rich formatted output
            info_text = f"""[bold]Strategy Name:[/bold] {info["strategy"]}
[bold]Description:[/bold] {info["strategy_description"]}

[bold]Components:[/bold]"""

            for comp_type, comp_impl in info["components"].items():
                info_text += f"\n• {comp_type}: {comp_impl}"

            info_text += f"\n\n[bold]Fallback Chain:[/bold] {info['fallback_count']} fallback options"

            if info.get("optimization"):
                opt = info["optimization"]
                info_text += f"\n\n[bold]Optimization:[/bold]"
                info_text += f"\n• Cache enabled: {opt.get('cache_enabled', 'N/A')}"
                info_text += f"\n• Batch size: {opt.get('batch_size', 'N/A')}"
                info_text += f"\n• Timeout: {opt.get('timeout_seconds', 'N/A')}s"

            if info.get("constraints"):
                const = info["constraints"]
                info_text += f"\n\n[bold]Constraints:[/bold]"
                for key, value in const.items():
                    info_text += f"\n• {key}: {value}"

            panel = Panel(
                info_text, title=f"Strategy Information: {strategy_name}", expand=False
            )
            console.print(panel)
        else:
            print(f"\nStrategy Information: {strategy_name}")
            print("=" * (len(strategy_name) + 22))
            print(f"Description: {info['strategy_description']}")
            print(f"\nComponents:")
            for comp_type, comp_impl in info["components"].items():
                print(f"  • {comp_type}: {comp_impl}")
            print(f"\nFallback options: {info['fallback_count']}")

            if info.get("optimization"):
                opt = info["optimization"]
                print(f"\nOptimization:")
                print(f"  Cache enabled: {opt.get('cache_enabled', 'N/A')}")
                print(f"  Batch size: {opt.get('batch_size', 'N/A')}")
                print(f"  Timeout: {opt.get('timeout_seconds', 'N/A')}s")

        print_success("Strategy information displayed")

    except Exception as e:
        print_error(f"Failed to get strategy info: {e}")


def generate_command(args):
    """Generate text using the current strategy."""
    if not MODELS_CORE_AVAILABLE:
        print_error(
            "Models core components not available. Please install required dependencies."
        )
        return

    try:
        # Determine which strategy to use
        strategy_name = (
            args.strategy
            if hasattr(args, "strategy") and args.strategy
            else "local_development"
        )

        # Load current strategy from file if no strategy specified
        if not hasattr(args, "strategy") or not args.strategy:
            current_strategy_file = Path("current_strategy.txt")
            if current_strategy_file.exists():
                strategy_name = current_strategy_file.read_text().strip()

        # Create ModelManager with the strategy
        manager = ModelManager.from_strategy(strategy_name)

        print_info(f"Using strategy: {strategy_name}")
        print_info(f"Prompt: {args.prompt}")

        # Prepare generation parameters
        gen_kwargs = {}
        if hasattr(args, "max_tokens") and args.max_tokens:
            gen_kwargs["max_tokens"] = args.max_tokens
        if hasattr(args, "temperature") and args.temperature is not None:
            gen_kwargs["temperature"] = args.temperature
        if hasattr(args, "stream") and args.stream:
            gen_kwargs["stream"] = args.stream

        # Generate response
        print_info("Generating response...")
        response = manager.generate(args.prompt, **gen_kwargs)

        if args.json:
            # Output as JSON
            result = {
                "strategy": strategy_name,
                "prompt": args.prompt,
                "response": response,
                "parameters": gen_kwargs,
            }
            print(json.dumps(result, indent=2))
        else:
            # Standard output
            if console:
                panel = Panel(response, title="Generated Response", expand=False)
                console.print(panel)
            else:
                print(f"\nResponse:")
                print("=" * 40)
                print(response)

        # Save to file if requested
        if hasattr(args, "save") and args.save:
            save_path = Path(args.save)
            if args.json:
                save_path.write_text(json.dumps(result, indent=2))
            else:
                save_path.write_text(response)
            print_success(f"Response saved to {save_path}")

    except Exception as e:
        print_error(f"Failed to generate response: {e}")


def complete_command(args):
    """Get text completion using strategy - provider-agnostic approach."""
    try:
        # Load strategies file - use provided path or default
        strategies_file = Path(
            args.strategy_file
            if hasattr(args, "strategy_file")
            else "demos/strategies.yaml"
        )
        if not strategies_file.exists():
            print_error(f"Strategies file not found: {strategies_file}")
            print_info("Use --strategy-file to specify a different strategies file")
            return

        with open(strategies_file) as f:
            import yaml

            strategies_config = yaml.safe_load(f)
<<<<<<< HEAD

        strategies = strategies_config.get("strategies", {})
        if args.strategy not in strategies:
=======
        
        strategies_list = strategies_config.get('strategies', [])
        
        # Find the strategy in the list
        strategy = None
        available_names = []
        for s in strategies_list:
            if 'name' in s:
                available_names.append(s['name'])
                if s['name'] == args.strategy:
                    strategy = s
                    break
        
        if not strategy:
>>>>>>> eab21393
            print_error(f"Strategy '{args.strategy}' not found")
            print_info(f"Available strategies: {', '.join(available_names)}")
            return
<<<<<<< HEAD

        strategy = strategies[args.strategy]

=======
        
>>>>>>> eab21393
        # Determine which component to use (ollama, cloud_api, etc.)
        # Priority: ollama > cloud_api > fine_tuner > mock_model
        component = None
        provider_type = None

        components = strategy.get("components", {})
        if "ollama" in components:
            component = components["ollama"]
            provider_type = "ollama"
        elif "cloud_api" in components:
            component = components["cloud_api"]
            provider_type = "cloud_api"
        elif "model_app" in components:
            component = components["model_app"]
            # Check if it's a mock model or regular Ollama
            if component.get("type") == "mock_model":
                provider_type = "mock_model"
            else:
                provider_type = "ollama"  # model_app is typically Ollama
        elif "fine_tuner" in components:
            # Fine-tuner needs special handling for inference
            component = components["fine_tuner"]
            provider_type = "fine_tuner"
        elif "mock_model" in components:
            component = components["mock_model"]
            provider_type = "mock_model"
        else:
            print_error(f"No suitable provider found in strategy '{args.strategy}'")
            return

        # Show provider details if verbose
        if args.verbose:
            print_info(f"Strategy: {args.strategy}")
            if "model_app" in components:
                print_info(f"Provider: model_app (Ollama)")
            else:
                print_info(f"Provider: {provider_type}")
            if provider_type == "ollama":
                model = component.get("config", {}).get(
                    "model", component.get("config", {}).get("default_model", "unknown")
                )
                print_info(f"Model: {model}")
            elif provider_type == "cloud_api":
                provider = component.get("config", {}).get("provider", "unknown")
                model = component.get("config", {}).get("default_model", "unknown")
                print_info(f"Cloud Provider: {provider}")
                print_info(f"Model: {model}")

        # Route to appropriate handler based on provider type
        if provider_type == "ollama":
            # Use Ollama for completion
            model_name = component.get("config", {}).get("model", "llama3.2:3b")
            base_url = component.get("config", {}).get(
                "base_url", "http://localhost:11434"
            )

            import requests

            payload = {
                "model": model_name,
                "prompt": args.prompt,
                "stream": args.stream,
            }

            if args.system:
                payload["system"] = args.system
            if args.max_tokens:
                payload["options"] = {"num_predict": args.max_tokens}
            if args.temperature is not None:
                payload.setdefault("options", {})["temperature"] = args.temperature

            response = requests.post(f"{base_url}/api/generate", json=payload)

            if response.status_code == 200:
                result = response.json()
                if args.json:
                    print(
                        json.dumps(
                            {
                                "strategy": args.strategy,
                                "provider": "ollama",
                                "model": model_name,
                                "response": result.get("response", ""),
                            },
                            indent=2,
                        )
                    )
                else:
                    print_success("Response:")
                    print(result.get("response", ""))
            else:
                print_error(f"Ollama request failed: {response.status_code}")

        elif provider_type == "cloud_api":
            # Use cloud API (OpenAI, etc.)
            provider = component.get("config", {}).get("provider", "openai")
            api_key = component.get("config", {}).get("api_key", "")
            model = component.get("config", {}).get("default_model", "gpt-3.5-turbo")

            if not api_key or api_key.startswith("${"):
                # Try to get from environment
                api_key = os.getenv("OPENAI_API_KEY", "")

            if not api_key:
                print_error("API key not found for cloud provider")
                return

            # Use OpenAI-compatible API
            import requests

            headers = {
                "Authorization": f"Bearer {api_key}",
                "Content-Type": "application/json",
            }

            messages = []
            if args.system:
                messages.append({"role": "system", "content": args.system})
            messages.append({"role": "user", "content": args.prompt})

            payload = {"model": model, "messages": messages, "stream": args.stream}

            if args.max_tokens:
                payload["max_tokens"] = args.max_tokens
            if args.temperature is not None:
                payload["temperature"] = args.temperature

            response = requests.post(
                "https://api.openai.com/v1/chat/completions",
                headers=headers,
                json=payload,
            )

            if response.status_code == 200:
                result = response.json()
                content = result["choices"][0]["message"]["content"]
                if args.json:
                    print(
                        json.dumps(
                            {
                                "strategy": args.strategy,
                                "provider": provider,
                                "model": model,
                                "response": content,
                            },
                            indent=2,
                        )
                    )
                else:
                    print_success("Response:")
                    print(content)
            else:
                print_error(f"API request failed: {response.status_code}")
                print_error(response.text)

        elif provider_type == "mock_model":
            # Mock response for testing
            response = f"[Mock response to: {args.prompt}]"
            if args.json:
                print(
                    json.dumps(
                        {
                            "strategy": args.strategy,
                            "provider": "mock",
                            "response": response,
                        },
                        indent=2,
                    )
                )
            else:
                print_success("Response (Mock):")
                print(response)
        else:
            print_error(
                f"Provider type '{provider_type}' not yet implemented for completions"
            )

    except Exception as e:
        print_error(f"Failed to get completion: {e}")
        import traceback

        traceback.print_exc()


# ==============================================================================
# UPDATED LEGACY COMMANDS (now strategy-aware)
# ==============================================================================


def list_command(args):
    """List available model providers (legacy - use list-strategies for strategy-based approach)."""
    print_warning(
        "This command uses the legacy config system. Consider using 'list-strategies' instead."
    )

    config = load_config(args.config)
    providers = config.get("providers", {})

    if not providers:
        print_warning("No model providers configured")
        return

    if console:
        table = Table(title="🦙 Available Model Providers")
        table.add_column("Name", style="cyan")
        table.add_column("Type", style="magenta")
        table.add_column("Provider", style="green")
        table.add_column("Model", style="yellow")
        table.add_column("Status", style="blue")

        default_provider = config.get("default_provider", "")

        for name, provider_config in providers.items():
            provider_type = provider_config.get("type", "unknown")
            provider = provider_config.get("provider", "unknown")
            model = provider_config.get("model", "unknown")
            is_default = "✓ Default" if name == default_provider else ""

            table.add_row(name, provider_type, provider, model, is_default)

        console.print(table)

        if args.detailed:
            console.print("\n[bold]Detailed Configuration:[/bold]")
            for name, provider_config in providers.items():
                panel_content = json.dumps(provider_config, indent=2)
                syntax = Syntax(
                    panel_content, "json", theme="monokai", line_numbers=False
                )
                console.print(Panel(syntax, title=f"[cyan]{name}[/cyan]", expand=False))
    else:
        # Fallback for when rich is not available
        print("\n🦙 Available Model Providers")
        print("=" * 60)

        default_provider = config.get("default_provider", "")

        for name, provider_config in providers.items():
            provider_type = provider_config.get("type", "unknown")
            provider = provider_config.get("provider", "unknown")
            model = provider_config.get("model", "unknown")
            is_default = " (Default)" if name == default_provider else ""

            print(f"\n📍 {name}{is_default}")
            print(f"   Type: {provider_type}")
            print(f"   Provider: {provider}")
            print(f"   Model: {model}")

            if args.detailed:
                description = provider_config.get("description", "No description")
                print(f"   Description: {description}")
                if provider_type == "cloud":
                    cost = provider_config.get("cost_per_1k_tokens", "N/A")
                    print(f"   Cost: ${cost} per 1K tokens")


def test_command(args):
    """Test model connectivity and performance."""
    config = load_config(args.config)
    providers = config.get("providers", {})

    if args.provider not in providers:
        print_error(f"Provider '{args.provider}' not found in configuration")
        print_info(f"Available providers: {', '.join(providers.keys())}")
        return

    provider_config = providers[args.provider]

    print_info(f"Testing provider: {args.provider}")
    print_info(f"Model: {provider_config.get('model', 'unknown')}")
    print_info(f"Type: {provider_config.get('type', 'unknown')}")

    # Mock test results - in real implementation, this would test actual connectivity
    import time
    import random

    print_info("Running connectivity test...")
    time.sleep(0.5)

    if provider_config.get("type") == "cloud":
        if not provider_config.get("api_key"):
            print_error("API key not configured")
            return
        print_success("API key validated")

    print_info("Testing model availability...")
    time.sleep(0.5)
    print_success("Model is available")

    if args.query:
        print_info(f"Testing generation with query: {args.query}")
        time.sleep(1)

        # Mock response
        mock_latency = random.randint(200, 800)
        mock_tokens = len(args.query.split()) * 5

        print_success(f"Generation successful!")
        print_info(f"Latency: {mock_latency}ms")
        print_info(f"Tokens used: ~{mock_tokens}")

        if provider_config.get("type") == "cloud":
            cost_per_1k = provider_config.get("cost_per_1k_tokens", 0)
            if cost_per_1k:
                estimated_cost = (mock_tokens / 1000) * cost_per_1k
                print_info(f"Estimated cost: ${estimated_cost:.4f}")


def health_check_command(args):
    """Check health of all configured providers."""
    config = load_config(args.config)
    providers = config.get("providers", {})

    if not providers:
        print_warning("No providers configured")
        return

    print_info("Running health checks on all providers...\n")

    results = []

    for name, provider_config in providers.items():
        provider_type = provider_config.get("type", "unknown")
        model = provider_config.get("model", "unknown")

        # Mock health check - in real implementation, this would check actual availability
        import random

        is_healthy = random.choice([True, True, True, False])  # 75% healthy
        latency = random.randint(50, 500) if is_healthy else None

        results.append(
            {
                "name": name,
                "type": provider_type,
                "model": model,
                "healthy": is_healthy,
                "latency": latency,
            }
        )

    # Display results
    if console:
        table = Table(title="🏥 Provider Health Status")
        table.add_column("Provider", style="cyan")
        table.add_column("Type", style="magenta")
        table.add_column("Model", style="yellow")
        table.add_column("Status", style="green")
        table.add_column("Latency", style="blue")

        for result in results:
            status = (
                "[green]✓ Healthy[/green]"
                if result["healthy"]
                else "[red]✗ Unhealthy[/red]"
            )
            latency = f"{result['latency']}ms" if result["latency"] else "N/A"

            table.add_row(
                result["name"], result["type"], result["model"], status, latency
            )

        console.print(table)
    else:
        # Fallback display
        for result in results:
            status = "✓ Healthy" if result["healthy"] else "✗ Unhealthy"
            print(f"\n{result['name']}:")
            print(f"  Status: {status}")
            print(f"  Type: {result['type']}")
            print(f"  Model: {result['model']}")
            if result["latency"]:
                print(f"  Latency: {result['latency']}ms")


def validate_config_command(args):
    """Validate model configuration."""
    try:
        config = load_config(args.config)

        # Check required fields
        required_fields = ["providers"]
        missing_fields = [field for field in required_fields if field not in config]

        if missing_fields:
            print_error(f"Missing required fields: {', '.join(missing_fields)}")
            return

        # Validate providers
        providers = config.get("providers", {})
        if not providers:
            print_warning("No providers configured")
            return

        print_info(f"Validating {len(providers)} provider(s)...")

        for name, provider_config in providers.items():
            print(f"\n🔍 Validating '{name}'...")

            # Check required provider fields
            required_provider_fields = ["type", "provider", "model"]
            missing = [f for f in required_provider_fields if f not in provider_config]

            if missing:
                print_error(f"  Missing fields: {', '.join(missing)}")
                continue

            # Type-specific validation
            provider_type = provider_config.get("type")
            if provider_type == "cloud":
                if not provider_config.get("api_key"):
                    print_warning(
                        "  No API key configured (using environment variable?)"
                    )
                if not provider_config.get("base_url"):
                    print_warning("  No base URL specified")
            elif provider_type == "local":
                if not provider_config.get("host"):
                    print_error("  Missing 'host' for local provider")
                if not provider_config.get("port"):
                    print_error("  Missing 'port' for local provider")

            print_success(f"  Basic validation passed")

        # Check selection strategy if present
        if "selection_strategy" in config:
            print_info("\nValidating selection strategy...")
            strategy = config["selection_strategy"]
            if "type" not in strategy:
                print_error("  Selection strategy missing 'type'")
            else:
                print_success("  Selection strategy validated")

        # Check fallback chain
        if "fallback_chain" in config:
            chain = config["fallback_chain"]
            invalid_providers = [p for p in chain if p not in providers]
            if invalid_providers:
                print_error(
                    f"  Invalid providers in fallback chain: {', '.join(invalid_providers)}"
                )
            else:
                print_success("  Fallback chain validated")

        print_success("\n✅ Configuration validation complete")

    except Exception as e:
        print_error(f"Validation failed: {e}")


def compare_command(args):
    """Compare responses from different models."""
    config = load_config(args.config)
    providers = config.get("providers", {})

    # Parse provider list
    provider_names = args.providers.split(",")

    # Validate providers
    invalid_providers = [p for p in provider_names if p not in providers]
    if invalid_providers:
        print_error(f"Invalid providers: {', '.join(invalid_providers)}")
        print_info(f"Available providers: {', '.join(providers.keys())}")
        return

    print_info(f"Comparing {len(provider_names)} providers with query: '{args.query}'")

    # Mock comparison results
    results = []
    for provider_name in provider_names:
        provider_config = providers[provider_name]

        # Simulate response
        import random
        import time

        start_time = time.time()
        time.sleep(random.uniform(0.2, 0.5))  # Simulate API call
        latency = int((time.time() - start_time) * 1000)

        mock_response = (
            f"This is a simulated response from {provider_config['model']}. "
        )
        mock_response += (
            "In a real implementation, this would be an actual API response."
        )

        tokens = len(mock_response.split()) * 2
        cost = 0
        if provider_config.get("type") == "cloud":
            cost_per_1k = provider_config.get("cost_per_1k_tokens", 0)
            cost = (tokens / 1000) * cost_per_1k

        results.append(
            {
                "provider": provider_name,
                "model": provider_config["model"],
                "response": mock_response,
                "latency": latency,
                "tokens": tokens,
                "cost": cost,
            }
        )

    # Display results
    if console:
        for result in results:
            panel_content = f"[bold]Model:[/bold] {result['model']}\n"
            panel_content += f"[bold]Latency:[/bold] {result['latency']}ms\n"
            panel_content += f"[bold]Tokens:[/bold] {result['tokens']}\n"
            if result["cost"] > 0:
                panel_content += f"[bold]Cost:[/bold] ${result['cost']:.4f}\n"
            panel_content += f"\n[italic]{result['response']}[/italic]"

            console.print(
                Panel(panel_content, title=f"[cyan]{result['provider']}[/cyan]")
            )
            console.print()
    else:
        # Fallback display
        for i, result in enumerate(results):
            if i > 0:
                print("\n" + "-" * 60 + "\n")
            print(f"Provider: {result['provider']}")
            print(f"Model: {result['model']}")
            print(f"Latency: {result['latency']}ms")
            print(f"Tokens: {result['tokens']}")
            if result["cost"] > 0:
                print(f"Cost: ${result['cost']:.4f}")
            print(f"\nResponse: {result['response']}")


def _substitute_env_vars(value: str) -> str:
    """Substitute environment variables in config values."""
    if not isinstance(value, str):
        return value

    if value.startswith("${") and value.endswith("}"):
        # Handle format like ${VAR:default}
        if ":" in value:
            env_var_part = value[2:-1]  # Remove ${ and }
            env_var, default_val = env_var_part.split(":", 1)
            return os.getenv(env_var, default_val)
        else:
            env_var = value[2:-1]
            return os.getenv(env_var, "")

    return value


def _call_openai_api(
    provider_config: Dict[str, Any], query: str, system_prompt: str = None
) -> str:
    """Make a real OpenAI API call."""
    try:
        import openai

        # Get API key from config with environment variable substitution
        api_key = _substitute_env_vars(provider_config.get("api_key", ""))

        if not api_key:
            return "Error: OpenAI API key not configured. Set OPENAI_API_KEY in your environment."

        # Create client with explicit empty org to avoid header issues
        client = openai.OpenAI(
            api_key=api_key,
            base_url=provider_config.get("base_url", "https://api.openai.com/v1"),
            organization="",  # Set to empty string to avoid organization header issues
        )

        # Prepare messages
        messages = []
        if system_prompt:
            messages.append({"role": "system", "content": system_prompt})
        messages.append({"role": "user", "content": query})

        # Make API call
        response = client.chat.completions.create(
            model=provider_config.get("model", "gpt-4o-mini"),
            messages=messages,
            max_tokens=provider_config.get("max_tokens", 2048),
            temperature=provider_config.get("temperature", 0.7),
            top_p=provider_config.get("top_p", 1.0)
            if provider_config.get("top_p")
            else None,
        )

        return response.choices[0].message.content or "No response generated"

    except ImportError:
        return "Error: OpenAI package not installed. Run: uv add openai"
    except Exception as e:
        return f"Error calling OpenAI API: {str(e)}"


def _call_anthropic_api(
    provider_config: Dict[str, Any], query: str, system_prompt: str = None
) -> str:
    """Make a real Anthropic API call."""
    try:
        import anthropic

        # Get API key from config with environment variable substitution
        api_key = _substitute_env_vars(provider_config.get("api_key", ""))

        if not api_key:
            return "Error: Anthropic API key not configured"

        # Create client
        client = anthropic.Anthropic(api_key=api_key)

        # Make API call
        response = client.messages.create(
            model=provider_config.get("model", "claude-3-haiku-20240307"),
            max_tokens=provider_config.get("max_tokens", 4096),
            temperature=provider_config.get("temperature", 0.7),
            system=system_prompt or "You are a helpful assistant.",
            messages=[{"role": "user", "content": query}],
        )

        return response.content[0].text if response.content else "No response generated"

    except ImportError:
        return "Error: Anthropic package not installed. Run: uv add anthropic"
    except Exception as e:
        return f"Error calling Anthropic API: {str(e)}"


def _call_ollama_api(
    provider_config: Dict[str, Any], query: str, system_prompt: str = None
) -> str:
    """Make a real Ollama API call."""
    try:
        import requests

        # Handle environment variable substitution for host
        host = _substitute_env_vars(provider_config.get("host", "localhost"))

        port = provider_config.get("port", 11434)
        base_url = f"http://{host}:{port}"

        # Prepare the prompt
        full_prompt = query
        if system_prompt:
            full_prompt = f"System: {system_prompt}\n\nUser: {query}"

        # Make API call
        response = requests.post(
            f"{base_url}/api/generate",
            json={
                "model": provider_config.get("model", "llama3.1:8b"),
                "prompt": full_prompt,
                "stream": False,
                "options": {
                    "temperature": provider_config.get("temperature", 0.7),
                    "num_predict": provider_config.get("max_tokens", 512),
                },
            },
            timeout=provider_config.get("timeout", 120),
        )

        if response.status_code == 200:
            result = response.json()
            return result.get("response", "No response generated")
        else:
            return f"Error: Ollama API returned {response.status_code}: {response.text}"

    except ImportError:
        return "Error: Requests package not installed"
    except Exception as e:
        return f"Error calling Ollama API: {str(e)}"


def query_command(args):
    """Send a query to a model with full control over parameters (legacy - use 'generate' for strategy-based approach)."""
    print_warning(
        "This command uses the legacy config system. Consider using 'generate' with strategies instead."
    )

    config = load_config(args.config)
    providers = config.get("providers", {})

    # Determine provider to use
    provider_name = args.provider or config.get("default_provider")
    if not provider_name or provider_name not in providers:
        print_error(f"Provider '{provider_name}' not found")
        print_info(f"Available providers: {', '.join(providers.keys())}")
        sys.exit(1)

    provider_config = providers[provider_name].copy()

    # Override settings if provided
    if args.temperature is not None:
        provider_config["temperature"] = args.temperature
    if args.max_tokens is not None:
        provider_config["max_tokens"] = args.max_tokens
    if args.top_p is not None:
        provider_config["top_p"] = args.top_p

    print_info(f"Using provider: {provider_name}")
    print_info(f"Model: {provider_config.get('model', 'unknown')}")

    # Make the actual API call
    try:
        import time

        start_time = time.time()

        provider_type = provider_config.get("provider", "").lower()
        response_text = ""

        if provider_type == "openai":
            response_text = _call_openai_api(provider_config, args.query, args.system)
        elif provider_type == "anthropic":
            response_text = _call_anthropic_api(
                provider_config, args.query, args.system
            )
        elif provider_type == "ollama":
            response_text = _call_ollama_api(provider_config, args.query, args.system)
        else:
            # Fallback to mock response for unsupported providers
            response_text = f"Mock response from {provider_config['model']} to query: '{args.query}'"
            if args.system:
                response_text = f"[System: {args.system}]\n{response_text}"
            time.sleep(0.5)  # Simulate API call

        latency = int((time.time() - start_time) * 1000)

        if args.json:
            import json

            output = {
                "provider": provider_name,
                "model": provider_config["model"],
                "query": args.query,
                "response": response_text,
                "latency_ms": latency,
                "parameters": {
                    "temperature": provider_config.get("temperature"),
                    "max_tokens": provider_config.get("max_tokens"),
                    "top_p": provider_config.get("top_p"),
                },
            }
            print(json.dumps(output, indent=2))
        else:
            print_success(f"Response received in {latency}ms")
            print(f"\n{response_text}")

        if args.save:
            with open(args.save, "w") as f:
                f.write(response_text)
            print_success(f"Response saved to: {args.save}")

    except Exception as e:
        print_error(f"Query failed: {e}")
        sys.exit(1)


def chat_command(args):
    """Start an interactive chat session with a model."""
    config = load_config(args.config)
    providers = config.get("providers", {})

    # Determine provider to use
    provider_name = args.provider or config.get("default_provider")
    if not provider_name or provider_name not in providers:
        print_error(f"Provider '{provider_name}' not found")
        print_info(f"Available providers: {', '.join(providers.keys())}")
        sys.exit(1)

    provider_config = providers[provider_name].copy()

    # Override settings if provided
    if args.temperature is not None:
        provider_config["temperature"] = args.temperature

    print_info(f"Starting chat with: {provider_name}")
    print_info(f"Model: {provider_config.get('model', 'unknown')}")
    print_info("Type 'exit' or 'quit' to end the chat")
    print_info("Type 'clear' to clear the conversation history")
    print()

    # Load history if provided
    messages = []
    if args.history and os.path.exists(args.history):
        try:
            with open(args.history, "r") as f:
                messages = json.load(f)
            print_success(f"Loaded {len(messages)} messages from history")
        except Exception as e:
            print_warning(f"Could not load history: {e}")

    # Add system prompt if provided
    if args.system:
        messages.append({"role": "system", "content": args.system})

    try:
        while True:
            # Get user input
            user_input = input("\n🧑 You: ").strip()

            if user_input.lower() in ["exit", "quit"]:
                break
            elif user_input.lower() == "clear":
                messages = []
                if args.system:
                    messages.append({"role": "system", "content": args.system})
                print_success("Conversation cleared")
                continue
            elif not user_input:
                continue

            # Add user message
            messages.append({"role": "user", "content": user_input})

            # Get response (mock for now)
            print("\n🤖 Assistant: ", end="", flush=True)

            # In real implementation, this would stream from API
            response = f"This is a simulated response from {provider_config['model']}."

            if args.stream:
                # Simulate streaming
                import time

                for char in response:
                    print(char, end="", flush=True)
                    time.sleep(0.01)
                print()
            else:
                print(response)

            # Add assistant message
            messages.append({"role": "assistant", "content": response})

        # Save history if requested
        if args.save_history:
            with open(args.save_history, "w") as f:
                json.dump(messages, f, indent=2)
            print_success(f"\nChat history saved to: {args.save_history}")

    except KeyboardInterrupt:
        print("\n\nChat ended.")
    except Exception as e:
        print_error(f"\nChat error: {e}")


def send_command(args):
    """Send file content to a model."""
    if not os.path.exists(args.file):
        print_error(f"File not found: {args.file}")
        sys.exit(1)

    config = load_config(args.config)
    providers = config.get("providers", {})

    # Determine provider to use
    provider_name = args.provider or config.get("default_provider")
    if not provider_name or provider_name not in providers:
        print_error(f"Provider '{provider_name}' not found")
        print_info(f"Available providers: {', '.join(providers.keys())}")
        sys.exit(1)

    provider_config = providers[provider_name].copy()

    # Override settings if provided
    if args.temperature is not None:
        provider_config["temperature"] = args.temperature
    if args.max_tokens is not None:
        provider_config["max_tokens"] = args.max_tokens

    # Read file content
    try:
        with open(args.file, "r") as f:
            content = f.read()
    except Exception as e:
        print_error(f"Could not read file: {e}")
        sys.exit(1)

    # Prepare query
    query = content
    if args.prompt:
        query = f"{args.prompt}\n\n{content}"

    print_info(f"Sending file to: {provider_name}")
    print_info(f"Model: {provider_config.get('model', 'unknown')}")
    print_info(f"File size: {len(content)} characters")

    try:
        # Make real API call with file content
        import time

        start_time = time.time()

        provider_type = provider_config.get("provider", "").lower()

        # Make real API call based on provider type
        if provider_type == "openai":
            response = _call_openai_api(provider_config, query, args.prompt)
        elif provider_type == "anthropic":
            response = _call_anthropic_api(provider_config, query, args.prompt)
        elif provider_type == "ollama":
            response = _call_ollama_api(provider_config, query, args.prompt)
        else:
            # Fallback to mock response for unsupported providers
            response = f"Mock: Processed {os.path.basename(args.file)} with {provider_config['model']}"
            time.sleep(0.5)

        latency = int((time.time() - start_time) * 1000)

        print_success(f"Response received in {latency}ms")
        print(f"\n{response}")

        if args.output:
            with open(args.output, "w") as f:
                f.write(response)
            print_success(f"Response saved to: {args.output}")

    except Exception as e:
        print_error(f"Send failed: {e}")
        sys.exit(1)


def batch_command(args):
    """Process multiple queries from a file."""
    if not os.path.exists(args.file):
        print_error(f"File not found: {args.file}")
        sys.exit(1)

    config = load_config(args.config)
    providers = config.get("providers", {})

    # Determine provider to use
    provider_name = args.provider or config.get("default_provider")
    if not provider_name or provider_name not in providers:
        print_error(f"Provider '{provider_name}' not found")
        print_info(f"Available providers: {', '.join(providers.keys())}")
        sys.exit(1)

    provider_config = providers[provider_name].copy()

    # Override settings if provided
    if args.temperature is not None:
        provider_config["temperature"] = args.temperature

    # Read queries
    try:
        with open(args.file, "r") as f:
            queries = [line.strip() for line in f if line.strip()]
    except Exception as e:
        print_error(f"Could not read file: {e}")
        sys.exit(1)

    print_info(f"Processing {len(queries)} queries with: {provider_name}")
    print_info(f"Model: {provider_config.get('model', 'unknown')}")
    print_info(f"Parallel requests: {args.parallel}")

    results = []

    # Process queries with real API calls
    import time

    provider_type = provider_config.get("provider", "").lower()

    for i, query in enumerate(queries):
        print(f"\nProcessing query {i + 1}/{len(queries)}: {query[:50]}...")

        start_time = time.time()

        # Make real API call based on provider type
        if provider_type == "openai":
            response = _call_openai_api(provider_config, query)
        elif provider_type == "anthropic":
            response = _call_anthropic_api(provider_config, query)
        elif provider_type == "ollama":
            response = _call_ollama_api(provider_config, query)
        else:
            # Fallback to mock response for unsupported providers
            response = f"Mock response to: {query}"
            time.sleep(0.2)  # Simulate API call

        latency = int((time.time() - start_time) * 1000)

        results.append({"query": query, "response": response, "latency_ms": latency})

        print_success(f"Completed in {latency}ms")

    # Save results if requested
    if args.output:
        try:
            with open(args.output, "w") as f:
                json.dump(results, f, indent=2)
            print_success(f"\nResults saved to: {args.output}")
        except Exception as e:
            print_error(f"Could not save results: {e}")

    print_success(f"\nBatch processing complete: {len(results)} queries processed")


def generate_config_command(args):
    """Generate example configuration."""
    config_type = args.type

    templates = {
        "basic": {
            "name": "Basic Model Configuration",
            "version": "1.0.0",
            "default_provider": "openai_gpt4",
            "providers": {
                "openai_gpt4": {
                    "type": "cloud",
                    "provider": "openai",
                    "model": "gpt-4-turbo-preview",
                    "api_key": "${OPENAI_API_KEY}",
                    "base_url": "https://api.openai.com/v1",
                    "max_tokens": 4096,
                    "temperature": 0.7,
                }
            },
        },
        "multi": {
            "name": "Multi-Provider Configuration",
            "version": "1.0.0",
            "default_provider": "openai_gpt4",
            "fallback_chain": ["openai_gpt4", "anthropic_claude", "local_llama"],
            "providers": {
                "openai_gpt4": {
                    "type": "cloud",
                    "provider": "openai",
                    "model": "gpt-4-turbo-preview",
                    "api_key": "${OPENAI_API_KEY}",
                    "base_url": "https://api.openai.com/v1",
                    "max_tokens": 4096,
                    "temperature": 0.7,
                },
                "anthropic_claude": {
                    "type": "cloud",
                    "provider": "anthropic",
                    "model": "claude-3-opus-20240229",
                    "api_key": "${ANTHROPIC_API_KEY}",
                    "base_url": "https://api.anthropic.com/v1",
                    "max_tokens": 4096,
                    "temperature": 0.7,
                },
                "local_llama": {
                    "type": "local",
                    "provider": "ollama",
                    "model": "llama2:13b",
                    "host": "localhost",
                    "port": 11434,
                    "timeout": 120,
                },
            },
            "selection_strategy": {
                "type": "cost_optimized",
                "factors": {"cost": 0.4, "quality": 0.3, "speed": 0.3},
            },
        },
        "production": {
            "name": "Production Model Configuration",
            "version": "1.0.0",
            "environment": "production",
            "default_provider": "openai_gpt4",
            "providers": {
                "openai_gpt4": {
                    "type": "cloud",
                    "provider": "openai",
                    "model": "gpt-4-turbo-preview",
                    "api_key": "${OPENAI_API_KEY}",
                    "base_url": "https://api.openai.com/v1",
                    "max_tokens": 4096,
                    "temperature": 0.7,
                    "rate_limit": {
                        "requests_per_minute": 500,
                        "tokens_per_minute": 90000,
                    },
                },
                "openai_gpt35": {
                    "type": "cloud",
                    "provider": "openai",
                    "model": "gpt-3.5-turbo",
                    "api_key": "${OPENAI_API_KEY}",
                    "base_url": "https://api.openai.com/v1",
                    "max_tokens": 4096,
                    "temperature": 0.7,
                    "cost_per_1k_tokens": 0.002,
                },
            },
            "fallback_strategy": {
                "enabled": True,
                "chain": [
                    {
                        "provider": "openai_gpt4",
                        "conditions": ["api_healthy", "within_rate_limit"],
                    },
                    {"provider": "openai_gpt35", "conditions": ["api_healthy"]},
                ],
                "retry_strategy": {"max_retries": 3, "backoff_multiplier": 2},
            },
            "monitoring": {
                "track_usage": True,
                "track_costs": True,
                "alert_thresholds": {"daily_cost_usd": 100, "error_rate_percent": 5},
            },
        },
    }

    if config_type not in templates:
        print_error(f"Unknown configuration type: {config_type}")
        print_info(f"Available types: {', '.join(templates.keys())}")
        return

    config = templates[config_type]

    # Output configuration
    output_path = args.output
    if output_path:
        with open(output_path, "w") as f:
            json.dump(config, f, indent=2)
        print_success(f"Configuration written to: {output_path}")
    else:
        # Print to console
        if console:
            syntax = Syntax(json.dumps(config, indent=2), "json", theme="monokai")
            console.print(
                Panel(syntax, title=f"[cyan]{config_type.title()} Configuration[/cyan]")
            )
        else:
            print(json.dumps(config, indent=2))


def list_local_command(args):
    """List locally available models from Ollama."""
    print_info("Fetching local Ollama models...")

    try:
        # Get Ollama base URL from environment or default
        ollama_base_url = os.getenv("OLLAMA_BASE_URL", "http://localhost:11434")

        # Try to get models via API first
        try:
            response = requests.get(f"{ollama_base_url}/api/tags", timeout=5)
            if response.status_code == 200:
                models_data = response.json()
                models = models_data.get("models", [])

                if not models:
                    print_warning("No local models found in Ollama")
                    return

                if console:
                    table = Table(title="🦙 Local Ollama Models")
                    table.add_column("Name", style="cyan")
                    table.add_column("ID", style="yellow")
                    table.add_column("Size", style="green")
                    table.add_column("Modified", style="blue")

                    for model in models:
                        name = model.get("name", "unknown")
                        model_id = model.get("digest", "unknown")[:12]
                        size = model.get("size", 0)
                        # Convert size to human readable
                        if size > 1024**3:
                            size_str = f"{size / (1024**3):.1f} GB"
                        elif size > 1024**2:
                            size_str = f"{size / (1024**2):.1f} MB"
                        else:
                            size_str = f"{size / 1024:.1f} KB"

                        modified = model.get("modified_at", "unknown")
                        if modified != "unknown":
                            # Parse and format timestamp
                            from datetime import datetime

                            try:
                                dt = datetime.fromisoformat(
                                    modified.replace("Z", "+00:00")
                                )
                                modified = dt.strftime("%Y-%m-%d %H:%M")
                            except:
                                pass

                        table.add_row(name, model_id, size_str, modified)

                    console.print(table)
                else:
                    print("\n🦙 Local Ollama Models")
                    print("=" * 60)
                    for model in models:
                        print(f"\n📍 {model.get('name', 'unknown')}")
                        print(f"   ID: {model.get('digest', 'unknown')[:12]}")
                        size = model.get("size", 0)
                        if size > 1024**3:
                            size_str = f"{size / (1024**3):.1f} GB"
                        elif size > 1024**2:
                            size_str = f"{size / (1024**2):.1f} MB"
                        else:
                            size_str = f"{size / 1024:.1f} KB"
                        print(f"   Size: {size_str}")
                        print(f"   Modified: {model.get('modified_at', 'unknown')}")
            else:
                raise requests.RequestException("API not available")

        except requests.RequestException:
            # Fallback to ollama list command
            result = subprocess.run(["ollama", "list"], capture_output=True, text=True)
            if result.returncode == 0:
                lines = result.stdout.strip().split("\n")
                if len(lines) <= 1:
                    print_warning("No local models found in Ollama")
                    return

                print_success(f"Found {len(lines) - 1} local models:")
                print(result.stdout)
            else:
                print_error("Failed to list Ollama models. Is Ollama running?")

    except FileNotFoundError:
        print_error("Ollama not found. Please install Ollama first.")
        print_info("Install from: https://ollama.ai/")
    except Exception as e:
        print_error(f"Error listing local models: {e}")


def pull_model_command(args):
    """Pull a model to Ollama."""
    model_name = args.model
    print_info(f"Pulling model: {model_name}")

    try:
        # Use Ollama API for pulling with progress
        ollama_base_url = os.getenv("OLLAMA_BASE_URL", "http://localhost:11434")

        # Try API first for better progress tracking
        try:
            print_info("Starting model pull via API...")
            response = requests.post(
                f"{ollama_base_url}/api/pull",
                json={"name": model_name},
                stream=True,
                timeout=300,
            )

            if response.status_code == 200:
                for line in response.iter_lines():
                    if line:
                        try:
                            data = json.loads(line.decode("utf-8"))
                            if "status" in data:
                                status = data["status"]
                                if "completed" in data and "total" in data:
                                    completed = data["completed"]
                                    total = data["total"]
                                    percent = (
                                        (completed / total) * 100 if total > 0 else 0
                                    )
                                    print(
                                        f"\r{status}: {percent:.1f}%",
                                        end="",
                                        flush=True,
                                    )
                                else:
                                    print(f"\r{status}", end="", flush=True)
                        except json.JSONDecodeError:
                            continue
                print()  # New line after progress
                print_success(f"Successfully pulled model: {model_name}")
            else:
                raise requests.RequestException("API pull failed")

        except requests.RequestException:
            # Fallback to CLI command
            print_info("Falling back to ollama CLI...")
            result = subprocess.run(
                ["ollama", "pull", model_name], capture_output=False, text=True
            )
            if result.returncode == 0:
                print_success(f"Successfully pulled model: {model_name}")
            else:
                print_error(f"Failed to pull model: {model_name}")

    except FileNotFoundError:
        print_error("Ollama not found. Please install Ollama first.")
    except Exception as e:
        print_error(f"Error pulling model: {e}")


def ollama_command(args):
    """Handle Ollama management commands."""
    if args.ollama_command == "list":
        ollama_list_command(args)
    elif args.ollama_command == "pull":
        ollama_pull_command(args)
    elif args.ollama_command == "run":
        ollama_run_command(args)
    elif args.ollama_command == "status":
        ollama_status_command(args)
    else:
        print_error("Unknown Ollama command")


def ollama_list_command(args):
    """List installed Ollama models."""
    try:
        result = subprocess.run(["ollama", "list"], capture_output=True, text=True)
        if result.returncode == 0:
            print_success("Installed Ollama models:")
            print(result.stdout)
        else:
            print_error("Failed to list models")
            print(result.stderr)
    except FileNotFoundError:
        print_error("Ollama not found. Please install Ollama first.")
        print_info("Visit https://ollama.ai to download and install Ollama")


def ollama_pull_command(args):
    """Download an Ollama model."""
    model_name = args.model
    print_info(f"Pulling model: {model_name}")

    try:
        # Run ollama pull with progress
        process = subprocess.Popen(
            ["ollama", "pull", model_name],
            stdout=subprocess.PIPE,
            stderr=subprocess.STDOUT,
            text=True,
            bufsize=1,
        )

        # Stream output in real-time
        for line in iter(process.stdout.readline, ""):
            if line:
                print(line.rstrip())

        process.wait()

        if process.returncode == 0:
            print_success(f"Successfully pulled model: {model_name}")
        else:
            print_error(f"Failed to pull model: {model_name}")

    except FileNotFoundError:
        print_error("Ollama not found. Please install Ollama first.")
        print_info("Visit https://ollama.ai to download and install Ollama")


def ollama_run_command(args):
    """Run an Ollama model with a prompt."""
    model_name = args.model
    prompt = args.prompt

    print_info(f"Running model: {model_name}")

    try:
        ollama_base_url = os.getenv("OLLAMA_BASE_URL", "http://localhost:11434")

        payload = {
            "model": model_name,
            "prompt": prompt,
            "stream": args.stream if hasattr(args, "stream") else False,
        }

        response = requests.post(
            f"{ollama_base_url}/api/generate", json=payload, timeout=60
        )

        if response.status_code == 200:
            result = response.json()
            generated_response = result.get("response", "No response")
            print_success("Response:")
            print(generated_response)
        else:
            print_error(f"Failed to run model: {response.status_code}")

    except requests.exceptions.ConnectionError:
        print_error("Cannot connect to Ollama. Make sure Ollama is running.")
        print_info("Start Ollama with: ollama serve")
    except Exception as e:
        print_error(f"Error running model: {e}")


def ollama_status_command(args):
    """Check if Ollama is running and available."""
    try:
        ollama_base_url = os.getenv("OLLAMA_BASE_URL", "http://localhost:11434")
        response = requests.get(f"{ollama_base_url}/api/tags", timeout=5)

        if response.status_code == 200:
            print_success("✓ Ollama is running and accessible")
            data = response.json()
            models = data.get("models", [])
            if models:
                print_info(f"Found {len(models)} installed models")
            else:
                print_warning(
                    "No models installed. Use 'ollama pull <model>' to download models"
                )
        else:
            print_error("Ollama is running but returned an error")

    except requests.exceptions.ConnectionError:
        print_error("✗ Ollama is not running")
        print_info("Start Ollama with: ollama serve")
    except Exception as e:
        print_error(f"Error checking Ollama status: {e}")


def test_local_command(args):
    """Test a local Ollama model."""
    model_name = args.model
    query = args.query or "Hello, how are you?"

    print_info(f"Testing local model: {model_name}")
    print_info(f"Query: {query}")

    try:
        ollama_base_url = os.getenv("OLLAMA_BASE_URL", "http://localhost:11434")

        # Test with Ollama API
        start_time = datetime.now()

        payload = {"model": model_name, "prompt": query, "stream": False}

        response = requests.post(
            f"{ollama_base_url}/api/generate", json=payload, timeout=30
        )

        end_time = datetime.now()
        latency = int((end_time - start_time).total_seconds() * 1000)

        if response.status_code == 200:
            result = response.json()
            generated_response = result.get("response", "No response")

            print_success("Generation successful!")
            print_info(f"Latency: {latency}ms")
            print_info(f"Model: {model_name}")

            if console:
                panel_content = f"[bold]Query:[/bold] {query}\n\n"
                panel_content += f"[bold]Response:[/bold]\n{generated_response}"
                console.print(
                    Panel(
                        panel_content,
                        title=f"[cyan]Local Model Test: {model_name}[/cyan]",
                    )
                )
            else:
                print(f"\nQuery: {query}")
                print(f"Response: {generated_response}")

            # Additional metrics if available
            if "eval_count" in result:
                print_info(f"Tokens generated: {result['eval_count']}")
            if "eval_duration" in result:
                tokens_per_sec = (
                    result["eval_count"] / (result["eval_duration"] / 1e9)
                    if result["eval_duration"] > 0
                    else 0
                )
                print_info(f"Speed: {tokens_per_sec:.1f} tokens/sec")

        else:
            print_error(f"API request failed: {response.status_code}")
            print_error(response.text)

    except requests.RequestException as e:
        print_error(f"Failed to connect to Ollama API: {e}")
        print_error("Make sure Ollama is running (ollama serve)")
    except Exception as e:
        print_error(f"Error testing local model: {e}")


def generate_ollama_config_command(args):
    """Generate Ollama-specific configuration."""
    print_info("Generating Ollama configuration...")

    # Get currently available models
    available_models = []
    try:
        result = subprocess.run(["ollama", "list"], capture_output=True, text=True)
        if result.returncode == 0:
            lines = result.stdout.strip().split("\n")[1:]  # Skip header
            available_models = [line.split()[0] for line in lines if line.strip()]
    except:
        available_models = [
            "llama3.1:8b",
            "llama3:latest",
            "llama3.2:3b",
        ]  # Fallback defaults

    if not available_models:
        print_warning("No local models found. Generating config with example models.")
        available_models = ["llama3.1:8b", "llama3:latest", "mistral:7b"]

    # Create configuration with available models
    providers = {}
    for i, model in enumerate(available_models[:5]):  # Limit to 5 models
        provider_name = f"ollama_{model.replace(':', '_').replace('.', '_')}"
        providers[provider_name] = {
            "type": "local",
            "provider": "ollama",
            "model": model,
            "host": "${OLLAMA_HOST:-localhost}",
            "port": "${OLLAMA_PORT:-11434}",
            "base_url": "${OLLAMA_BASE_URL:-http://localhost:11434}",
            "timeout": 120,
            "description": f"Local {model} model via Ollama",
        }

    config = {
        "name": "Ollama Local Models Configuration",
        "version": "1.0.0",
        "default_provider": list(providers.keys())[0]
        if providers
        else "ollama_llama3_1_8b",
        "providers": providers,
        "local_settings": {
            "ollama": {
                "host": "localhost",
                "port": 11434,
                "timeout": 120,
                "keep_alive": "5m",
                "concurrent_requests": 4,
            }
        },
        "fallback_chain": list(providers.keys())[:3]
        if len(providers) >= 3
        else list(providers.keys()),
        "selection_strategy": {
            "type": "performance_optimized",
            "factors": {"speed": 0.4, "memory_usage": 0.3, "quality": 0.3},
        },
    }

    # Output configuration
    output_path = args.output
    if output_path:
        with open(output_path, "w") as f:
            json.dump(config, f, indent=2)
        print_success(f"Ollama configuration written to: {output_path}")
    else:
        if console:
            syntax = Syntax(json.dumps(config, indent=2), "json", theme="monokai")
            console.print(Panel(syntax, title="[cyan]Ollama Configuration[/cyan]"))
        else:
            print(json.dumps(config, indent=2))

    print_info(f"Generated configuration for {len(providers)} local models")


def list_hf_models_command(args):
    """List available Hugging Face models."""
    if not HF_AVAILABLE:
        print_error("Hugging Face libraries not available. Run: uv sync")
        return

    print_info("Searching Hugging Face models...")

    try:
        # Get HF token from environment
        hf_token = os.getenv("HF_TOKEN")
        if not hf_token:
            print_warning("HF_TOKEN not found. Only public models will be shown.")

        # Initialize HF API
        api = HfApi(token=hf_token)

        # Search parameters
        search_term = args.search if hasattr(args, "search") and args.search else None
        limit = args.limit if hasattr(args, "limit") and args.limit else 20

        # Search for models
        models = list_models(
            search=search_term,
            task="text-generation",
            sort="downloads",
            direction=-1,
            limit=limit,
            token=hf_token,
        )

        models_list = list(models)

        if not models_list:
            print_warning("No models found matching criteria")
            return

        if console:
            table = Table(title="🤗 Hugging Face Models")
            table.add_column("Model ID", style="cyan")
            table.add_column("Author", style="yellow")
            table.add_column("Downloads", style="green")
            table.add_column("Tags", style="blue")

            for model in models_list:
                model_id = model.id
                author = model_id.split("/")[0] if "/" in model_id else "unknown"
                downloads = f"{model.downloads:,}" if model.downloads else "N/A"
                tags = ", ".join(model.tags[:3]) if model.tags else "N/A"

                table.add_row(model_id, author, downloads, tags)

            console.print(table)
        else:
            print(f"\n🤗 Found {len(models_list)} Hugging Face models")
            print("=" * 60)

            for model in models_list:
                print(f"\n📍 {model.id}")
                author = model.id.split("/")[0] if "/" in model.id else "unknown"
                print(f"   Author: {author}")
                if model.downloads:
                    print(f"   Downloads: {model.downloads:,}")
                if model.tags:
                    print(f"   Tags: {', '.join(model.tags[:3])}")

    except Exception as e:
        print_error(f"Error searching Hugging Face models: {e}")


def download_hf_model_command(args):
    """Download a Hugging Face model locally."""
    if not HF_AVAILABLE:
        print_error("Hugging Face libraries not available. Run: uv sync")
        return

    model_id = args.model_id
    cache_dir = args.cache_dir or os.path.expanduser("~/.cache/huggingface/hub")

    print_info(f"Downloading Hugging Face model: {model_id}")
    print_info(f"Cache directory: {cache_dir}")

    try:
        # Get HF token from environment
        hf_token = os.getenv("HF_TOKEN")
        if not hf_token:
            print_warning("HF_TOKEN not found. Only public models can be downloaded.")

        # Login if token is available
        if hf_token:
            login(token=hf_token, add_to_git_credential=False)
            print_success("Authenticated with Hugging Face")

        # Download the model
        print_info("Starting download...")
        local_path = snapshot_download(
            repo_id=model_id,
            cache_dir=cache_dir,
            token=hf_token,
            ignore_patterns=["*.git*", "README.md", "*.jpg", "*.png"]
            if not args.include_images
            else None,
        )

        print_success(f"Model downloaded successfully to: {local_path}")

        # Get model info
        api = HfApi(token=hf_token)
        model_info = api.model_info(model_id)

        print_info(
            f"Model size: ~{model_info.safetensors['total'] / (1024**3):.1f} GB"
            if hasattr(model_info, "safetensors") and model_info.safetensors
            else "Size unknown"
        )

        if model_info.tags:
            print_info(f"Tags: {', '.join(model_info.tags[:5])}")

    except Exception as e:
        print_error(f"Error downloading model: {e}")
        if "401" in str(e):
            print_error("Authentication failed. Check your HF_TOKEN.")


def test_hf_model_command(args):
    """Test a downloaded Hugging Face model."""
    if not HF_AVAILABLE:
        print_error("Hugging Face libraries not available. Run: uv sync")
        return

    model_id = args.model_id
    query = args.query or "Hello, how are you?"
    max_tokens = args.max_tokens or 50

    print_info(f"Testing Hugging Face model: {model_id}")
    print_info(f"Query: {query}")

    try:
        # Get HF token from environment
        hf_token = os.getenv("HF_TOKEN")

        if hf_token:
            login(token=hf_token, add_to_git_credential=False)

        print_info("Loading tokenizer...")
        tokenizer = AutoTokenizer.from_pretrained(model_id, token=hf_token)

        print_info("Loading model (this may take a while)...")
        model = AutoModelForCausalLM.from_pretrained(
            model_id,
            token=hf_token,
            device_map="auto" if args.gpu else "cpu",
            torch_dtype="auto",
        )

        start_time = datetime.now()

        # Tokenize input
        inputs = tokenizer(query, return_tensors="pt")

        # Generate response
        with torch.no_grad():
            outputs = model.generate(
                **inputs,
                max_new_tokens=max_tokens,
                do_sample=True,
                temperature=0.7,
                pad_token_id=tokenizer.eos_token_id,
            )

        # Decode response
        response = tokenizer.decode(outputs[0], skip_special_tokens=True)

        end_time = datetime.now()
        latency = int((end_time - start_time).total_seconds() * 1000)

        print_success("Generation successful!")
        print_info(f"Latency: {latency}ms")

        if console:
            panel_content = f"[bold]Query:[/bold] {query}\n\n"
            panel_content += f"[bold]Response:[/bold]\n{response}"
            console.print(
                Panel(panel_content, title=f"[cyan]HF Model Test: {model_id}[/cyan]")
            )
        else:
            print(f"\nQuery: {query}")
            print(f"Response: {response}")

    except Exception as e:
        print_error(f"Error testing model: {e}")
        if "torch" in str(e).lower():
            print_info("PyTorch may not be installed. Try: uv add torch")


def generate_hf_config_command(args):
    """Generate Hugging Face model configuration."""
    if not HF_AVAILABLE:
        print_error("Hugging Face libraries not available. Run: uv sync")
        return

    print_info("Generating Hugging Face configuration...")

    # Popular text generation models
    popular_models = [
        "microsoft/DialoGPT-small",
        "microsoft/DialoGPT-medium",
        "gpt2",
        "distilgpt2",
        "EleutherAI/gpt-neo-1.3B",
    ]

    # Allow user to specify models
    if args.models:
        models = args.models.split(",")
    else:
        models = popular_models[:3]  # Use first 3 popular models

    providers = {}
    for i, model in enumerate(models):
        provider_name = f"hf_{model.replace('/', '_').replace('-', '_').lower()}"
        providers[provider_name] = {
            "type": "local",
            "provider": "huggingface",
            "model": model,
            "cache_dir": "${HF_CACHE_DIR:-~/.cache/huggingface/hub}",
            "device": "auto",
            "torch_dtype": "auto",
            "trust_remote_code": False,
            "token": "${HF_TOKEN}",
            "max_tokens": 100,
            "temperature": 0.7,
            "description": f"Hugging Face {model} model",
        }

    config = {
        "name": "Hugging Face Models Configuration",
        "version": "1.0.0",
        "default_provider": list(providers.keys())[0] if providers else "hf_gpt2",
        "providers": providers,
        "hf_settings": {
            "cache_dir": "~/.cache/huggingface/hub",
            "trust_remote_code": False,
            "use_auth_token": True,
            "device_map": "auto",
            "torch_dtype": "auto",
        },
        "selection_strategy": {
            "type": "size_optimized",
            "factors": {"model_size": 0.4, "quality": 0.3, "speed": 0.3},
        },
    }

    # Output configuration
    output_path = args.output
    if output_path:
        with open(output_path, "w") as f:
            json.dump(config, f, indent=2)
        print_success(f"Hugging Face configuration written to: {output_path}")
    else:
        if console:
            syntax = Syntax(json.dumps(config, indent=2), "json", theme="monokai")
            console.print(
                Panel(syntax, title="[cyan]Hugging Face Configuration[/cyan]")
            )
        else:
            print(json.dumps(config, indent=2))

    print_info(f"Generated configuration for {len(providers)} HF models")


def hf_login_command(args):
    """Login to Hugging Face Hub."""
    if not HF_AVAILABLE:
        print_error("Hugging Face libraries not available. Run: uv sync")
        return

    try:
        hf_token = os.getenv("HF_TOKEN")
        if not hf_token:
            print_error("HF_TOKEN not found in environment variables")
            print_info("Please set HF_TOKEN in your .env file")
            return

        print_info("Logging in to Hugging Face Hub...")
        login(token=hf_token, add_to_git_credential=False)

        # Test the login by getting user info
        api = HfApi(token=hf_token)
        user_info = api.whoami()

        print_success(f"Successfully logged in as: {user_info['name']}")
        print_info(f"Type: {user_info['type']}")

    except Exception as e:
        print_error(f"Login failed: {e}")


def list_vllm_models_command(args):
    """List available vLLM-compatible models."""
    print_info("Listing vLLM-compatible models...")

    if not VLLM_AVAILABLE:
        print_warning(
            "vLLM not available. Install with: uv add --optional local-engines vllm"
        )

    # Popular vLLM-compatible models
    popular_models = [
        {"model": "meta-llama/Llama-2-7b-chat-hf", "size": "7B", "type": "Chat"},
        {"model": "meta-llama/Llama-2-13b-chat-hf", "size": "13B", "type": "Chat"},
        {
            "model": "mistralai/Mistral-7B-Instruct-v0.1",
            "size": "7B",
            "type": "Instruct",
        },
        {"model": "microsoft/DialoGPT-large", "size": "1.5B", "type": "Dialog"},
        {"model": "EleutherAI/gpt-neox-20b", "size": "20B", "type": "Base"},
    ]

    if console:
        table = Table(title="🚀 vLLM-Compatible Models")
        table.add_column("Model", style="cyan")
        table.add_column("Size", style="yellow")
        table.add_column("Type", style="green")
        table.add_column("Status", style="blue")

        for model_info in popular_models:
            status = "Available" if VLLM_AVAILABLE else "vLLM not installed"
            table.add_row(
                model_info["model"], model_info["size"], model_info["type"], status
            )

        console.print(table)
    else:
        print(f"\n🚀 vLLM-Compatible Models")
        print("=" * 60)

        for model_info in popular_models:
            print(f"\n📍 {model_info['model']}")
            print(f"   Size: {model_info['size']}")
            print(f"   Type: {model_info['type']}")
            print(
                f"   Status: {'Available' if VLLM_AVAILABLE else 'vLLM not installed'}"
            )


def test_vllm_command(args):
    """Test a model using vLLM."""
    if not VLLM_AVAILABLE:
        print_error(
            "vLLM not available. Install with: uv add --optional local-engines vllm"
        )
        return

    model_name = args.model
    query = args.query or "Hello, how are you?"
    max_tokens = args.max_tokens or 50

    print_info(f"Testing vLLM model: {model_name}")
    print_info(f"Query: {query}")

    try:
        print_info("Initializing vLLM engine (this may take a while)...")

        # Initialize vLLM
        llm = LLM(
            model=model_name,
            trust_remote_code=True,
            max_model_len=getattr(args, "max_model_len", 2048),
            gpu_memory_utilization=getattr(args, "gpu_memory", 0.8),
        )

        # Create sampling parameters
        sampling_params = SamplingParams(
            temperature=0.7, max_tokens=max_tokens, top_p=0.9
        )

        start_time = datetime.now()

        # Generate
        outputs = llm.generate([query], sampling_params)

        end_time = datetime.now()
        latency = int((end_time - start_time).total_seconds() * 1000)

        if outputs and len(outputs) > 0:
            output = outputs[0]
            generated_text = output.outputs[0].text if output.outputs else "No output"

            print_success("Generation successful!")
            print_info(f"Latency: {latency}ms")
            print_info(
                f"Tokens generated: {len(output.outputs[0].token_ids) if output.outputs else 0}"
            )

            if console:
                panel_content = f"[bold]Query:[/bold] {query}\n\n"
                panel_content += f"[bold]Response:[/bold]\n{generated_text}"
                console.print(
                    Panel(panel_content, title=f"[cyan]vLLM Test: {model_name}[/cyan]")
                )
            else:
                print(f"\nQuery: {query}")
                print(f"Response: {generated_text}")
        else:
            print_error("No output generated")

    except Exception as e:
        print_error(f"Error testing vLLM model: {e}")
        if "CUDA" in str(e):
            print_info(
                "GPU may not be available. Try with smaller model or adjust gpu_memory_utilization."
            )


def list_tgi_models_command(args):
    """List Text Generation Inference compatible models."""
    print_info("Listing TGI-compatible models...")

    if not TGI_AVAILABLE:
        print_warning(
            "TGI client not available. Install with: uv add --optional local-engines tgi"
        )

    # Check TGI endpoints
    tgi_endpoints = [
        {
            "url": os.getenv("TGI_BASE_URL", "http://localhost:8080"),
            "name": "Local TGI",
        },
        {"url": os.getenv("TGI_BASE_URL2", ""), "name": "TGI Instance 2"},
        {"url": os.getenv("TGI_BASE_URL3", ""), "name": "TGI Instance 3"},
    ]

    # Filter out empty URLs
    tgi_endpoints = [ep for ep in tgi_endpoints if ep["url"]]

    if console:
        table = Table(title="🔥 Text Generation Inference Endpoints")
        table.add_column("Name", style="cyan")
        table.add_column("URL", style="yellow")
        table.add_column("Status", style="green")

        for endpoint in tgi_endpoints:
            # Test connectivity
            try:
                response = requests.get(f"{endpoint['url']}/health", timeout=2)
                status = "✓ Healthy" if response.status_code == 200 else "⚠ Issues"
            except:
                status = "✗ Unreachable"

            table.add_row(endpoint["name"], endpoint["url"], status)

        console.print(table)
    else:
        print(f"\n🔥 Text Generation Inference Endpoints")
        print("=" * 60)

        for endpoint in tgi_endpoints:
            print(f"\n📍 {endpoint['name']}")
            print(f"   URL: {endpoint['url']}")

            try:
                response = requests.get(f"{endpoint['url']}/health", timeout=2)
                status = "✓ Healthy" if response.status_code == 200 else "⚠ Issues"
            except:
                status = "✗ Unreachable"
            print(f"   Status: {status}")


def test_tgi_command(args):
    """Test a Text Generation Inference endpoint."""
    if not TGI_AVAILABLE:
        print_error(
            "TGI client not available. Install with: uv add --optional local-engines tgi"
        )
        return

    endpoint_url = args.endpoint or os.getenv("TGI_BASE_URL", "http://localhost:8080")
    query = args.query or "Hello, how are you?"
    max_tokens = args.max_tokens or 50

    print_info(f"Testing TGI endpoint: {endpoint_url}")
    print_info(f"Query: {query}")

    try:
        # Initialize TGI client
        client = Client(endpoint_url)

        start_time = datetime.now()

        # Generate
        response = client.generate(
            query, max_new_tokens=max_tokens, temperature=0.7, top_p=0.9, do_sample=True
        )

        end_time = datetime.now()
        latency = int((end_time - start_time).total_seconds() * 1000)

        print_success("Generation successful!")
        print_info(f"Latency: {latency}ms")
        print_info(f"Generated tokens: {len(response.generated_text.split())}")

        if console:
            panel_content = f"[bold]Query:[/bold] {query}\n\n"
            panel_content += f"[bold]Response:[/bold]\n{response.generated_text}"
            console.print(
                Panel(panel_content, title=f"[cyan]TGI Test: {endpoint_url}[/cyan]")
            )
        else:
            print(f"\nQuery: {query}")
            print(f"Response: {response.generated_text}")

    except Exception as e:
        print_error(f"Error testing TGI endpoint: {e}")
        if "Connection" in str(e):
            print_info("Make sure TGI server is running and accessible.")


def generate_local_engines_config_command(args):
    """Generate configuration for local inference engines."""
    print_info("Generating local inference engines configuration...")

    # Base configuration structure
    providers = {}

    # Add vLLM providers if available
    if VLLM_AVAILABLE or args.include_unavailable:
        providers["vllm_llama2_7b"] = {
            "type": "local",
            "provider": "vllm",
            "model": "meta-llama/Llama-2-7b-chat-hf",
            "max_model_len": 2048,
            "gpu_memory_utilization": 0.8,
            "trust_remote_code": True,
            "temperature": 0.7,
            "max_tokens": 100,
            "description": "Llama 2 7B Chat via vLLM",
        }

        providers["vllm_mistral_7b"] = {
            "type": "local",
            "provider": "vllm",
            "model": "mistralai/Mistral-7B-Instruct-v0.1",
            "max_model_len": 2048,
            "gpu_memory_utilization": 0.8,
            "trust_remote_code": True,
            "temperature": 0.7,
            "max_tokens": 100,
            "description": "Mistral 7B Instruct via vLLM",
        }

    # Add TGI providers
    tgi_base_url = os.getenv("TGI_BASE_URL", "http://localhost:8080")
    providers["tgi_local"] = {
        "type": "local",
        "provider": "tgi",
        "endpoint": tgi_base_url,
        "timeout": 30,
        "temperature": 0.7,
        "max_tokens": 100,
        "top_p": 0.9,
        "description": "Local Text Generation Inference server",
    }

    # Add Ollama providers (reference existing ones)
    providers["ollama_reference"] = {
        "type": "local",
        "provider": "ollama",
        "model": "llama3.1:8b",
        "host": "localhost",
        "port": 11434,
        "timeout": 120,
        "description": "Reference to existing Ollama setup",
    }

    config = {
        "name": "Local Inference Engines Configuration",
        "version": "1.0.0",
        "default_provider": list(providers.keys())[0]
        if providers
        else "vllm_llama2_7b",
        "providers": providers,
        "engine_settings": {
            "vllm": {
                "gpu_memory_utilization": 0.8,
                "max_model_len": 2048,
                "trust_remote_code": True,
                "tensor_parallel_size": 1,
            },
            "tgi": {"timeout": 30, "stream": False, "details": True},
            "ollama": {"host": "localhost", "port": 11434, "timeout": 120},
        },
        "resource_requirements": {
            "vllm_llama2_7b": {"gpu_memory_gb": 16, "ram_gb": 32},
            "vllm_mistral_7b": {"gpu_memory_gb": 16, "ram_gb": 32},
            "tgi_local": {"gpu_memory_gb": 8, "ram_gb": 16},
            "ollama_reference": {"ram_gb": 8},
        },
    }

    # Output configuration
    output_path = args.output
    if output_path:
        with open(output_path, "w") as f:
            json.dump(config, f, indent=2)
        print_success(f"Local engines configuration written to: {output_path}")
    else:
        if console:
            syntax = Syntax(json.dumps(config, indent=2), "json", theme="monokai")
            console.print(
                Panel(
                    syntax, title="[cyan]Local Inference Engines Configuration[/cyan]"
                )
            )
        else:
            print(json.dumps(config, indent=2))

    print_info(f"Generated configuration for {len(providers)} local engine providers")

    # Show availability status
    print_info("\nEngine Availability:")
    print_info(f"  vLLM: {'✓ Available' if VLLM_AVAILABLE else '✗ Not installed'}")
    print_info(f"  TGI: {'✓ Available' if TGI_AVAILABLE else '✗ Not installed'}")
    print_info(
        f"  Ollama: {'✓ Available' if os.system('which ollama > /dev/null 2>&1') == 0 else '✗ Not installed'}"
    )


def create_cli_parser():
    """Create CLI argument parser."""
    parser = argparse.ArgumentParser(
        description="🦙 LlamaFarm Models CLI - Manage Cloud and Local Models",
        formatter_class=argparse.RawDescriptionHelpFormatter,
        epilog="""
Examples:
  # Query models with default or custom configs
  uv run python cli.py query "What is machine learning?"
  uv run python cli.py --config strategies/examples/production.yaml query "Explain AI" --provider groq_llama3_70b
  
  # Interactive chat session
  uv run python cli.py chat
  uv run python cli.py chat --provider anthropic_claude_3_haiku --temperature 0.8
  
  # Send file content to model
  uv run python cli.py send code.py --prompt "Review this code for bugs"
  uv run python cli.py send data.csv --prompt "Analyze this data" --output analysis.md
  
  # Batch process queries
  uv run python cli.py batch queries.txt --output results.json
  uv run python cli.py batch prompts.txt --parallel 5 --provider openai_gpt4o_mini
  
  # List all configured models
  uv run python cli.py list --detailed
  uv run python cli.py --config strategies/examples/use_case_examples.yaml list
  
  # List local Ollama models
  uv run python cli.py list-local
  
  # Test a specific provider
  uv run python cli.py test openai_gpt4o_mini --query "Hello, world!"
  
  # Test a local Ollama model
  uv run python cli.py test-local llama3.1:8b --query "Explain AI"
  
  # Pull a new model to Ollama
  uv run python cli.py pull llama3.2:1b
  
  # Check health of all providers
  uv run python cli.py health-check
  
  # Compare responses from multiple models
  uv run python cli.py compare --providers openai_gpt4o_mini,anthropic_claude_3_haiku --query "Explain quantum computing"
  
  # Generate a configuration template
  uv run python cli.py generate-config --type production --output my_config.json
  
  # Generate Ollama-specific configuration
  uv run python cli.py generate-ollama-config --output ollama_config.json
  
  # List Hugging Face models
  uv run python cli.py list-hf --search "gpt" --limit 10
  
  # Download a Hugging Face model
  uv run python cli.py download-hf gpt2
  
  # Test a Hugging Face model
  uv run python cli.py test-hf gpt2 --query "Hello world" --max-tokens 30
  
  # Generate Hugging Face configuration
  uv run python cli.py generate-hf-config --models "gpt2,distilgpt2"
  
  # Login to Hugging Face Hub
  uv run python cli.py hf-login
  
  # List vLLM-compatible models
  uv run python cli.py list-vllm
  
  # Test a model with vLLM
  uv run python cli.py test-vllm "meta-llama/Llama-2-7b-chat-hf" --query "Hello"
  
  # List TGI endpoints
  uv run python cli.py list-tgi
  
  # Test TGI endpoint
  uv run python cli.py test-tgi --endpoint "http://localhost:8080" --query "Hello"
  
  # Generate local engines configuration
  uv run python cli.py generate-engines-config --output engines_config.json
  
  # Model catalog operations
  uv run python cli.py catalog list --category medical --detailed
  uv run python cli.py catalog fallbacks --chain medical_chain
  uv run python cli.py catalog search "medical"
  uv run python cli.py catalog info "hf.co/mradermacher/DeepSeek-R1-Medicalai-923-i1-GGUF:Q4_K_M"
  
  # =================== DEMO SCRIPTS ===================
  
  # Run Cloud Fallback Demo (shows automatic failover)
  python demos/demo1_cloud_fallback.py
  
  # Run Multi-Model Demo (shows task-optimized model selection)
  python demos/demo2_multi_model.py
  
  # Run Training Demo (fine-tune and convert to Ollama)
  python demos/demo3_training.py
  
  # Run all demos
  python demos/run_all_demos.py
  
  # Convert a model to Ollama format
  uv run python cli.py convert ./fine_tuned_models/medical ./medical_model --format ollama --model-name medical-assistant
  
  # Convert to GGUF with quantization
  uv run python cli.py convert ./models/phi-2 ./models/phi-2.gguf --format gguf --quantization q4_0
  
  # Train with custom strategy
  uv run python cli.py train --strategy demo3_training --dataset ./data/training.jsonl --verbose --export-ollama
        """,
    )

    # Global options
    parser.add_argument(
        "--config",
        "-c",
        default="strategies/default.yaml",
        help="Configuration file path (supports .yaml, .yml, and .json)",
    )
    parser.add_argument(
        "--log-level",
        default="INFO",
        choices=["DEBUG", "INFO", "WARNING", "ERROR"],
        help="Logging level",
    )

    # Subcommands
    subparsers = parser.add_subparsers(dest="command", help="Available commands")

    # ==============================================================================
    # NEW STRATEGY-BASED COMMANDS
    # ==============================================================================

    # List strategies command
    list_strategies_parser = subparsers.add_parser(
        "list-strategies", help="List available strategies"
    )

    # Use strategy command
    use_strategy_parser = subparsers.add_parser(
        "use-strategy", help="Switch to and use a specific strategy"
    )
    use_strategy_parser.add_argument("strategy", help="Strategy name to use")
    use_strategy_parser.add_argument(
        "--save", action="store_true", help="Save as current strategy"
    )

    # Info command
    info_parser = subparsers.add_parser(
        "info", help="Show detailed information about current or specified strategy"
    )
    info_parser.add_argument(
        "--strategy", help="Strategy name to show info for (default: current strategy)"
    )

    # Generate command (new strategy-based version)
    generate_parser = subparsers.add_parser(
        "generate", help="Generate text using current strategy"
    )
    generate_parser.add_argument("prompt", help="Text prompt to generate from")
    generate_parser.add_argument(
        "--strategy", help="Strategy to use (default: current strategy)"
    )
    generate_parser.add_argument(
        "--max-tokens", type=int, help="Maximum tokens to generate"
    )
    generate_parser.add_argument(
        "--temperature", type=float, help="Temperature for generation"
    )
    generate_parser.add_argument(
        "--stream", action="store_true", help="Stream the response"
    )
    generate_parser.add_argument(
        "--json", action="store_true", help="Output response as JSON"
    )
    generate_parser.add_argument("--save", help="Save response to file")

    # Complete command - provider-agnostic text completion
    complete_parser = subparsers.add_parser(
        "complete", help="Get text completion using strategy (provider-agnostic)"
    )
    complete_parser.add_argument("prompt", help="Text prompt for completion")
    complete_parser.add_argument(
        "--strategy", "-s", required=True, help="Strategy name from strategies file"
    )
    complete_parser.add_argument(
        "--strategy-file",
        "-f",
        default="demos/strategies.yaml",
        help="Path to strategies YAML file (default: demos/strategies.yaml)",
    )
    complete_parser.add_argument(
        "--max-tokens", "-m", type=int, help="Maximum tokens to generate"
    )
    complete_parser.add_argument(
        "--temperature", "-t", type=float, help="Temperature for generation"
    )
    complete_parser.add_argument(
        "--stream", action="store_true", help="Stream the response"
    )
    complete_parser.add_argument("--system", help="System prompt to use")
    complete_parser.add_argument(
        "--json", action="store_true", help="Output response as JSON"
    )
    complete_parser.add_argument(
        "--verbose", "-v", action="store_true", help="Show provider details"
    )

    # ==============================================================================
    # LEGACY COMMANDS (kept for backward compatibility)
    # ==============================================================================

    # List command
    list_parser = subparsers.add_parser(
        "list", help="List available model providers (legacy)"
    )
    list_parser.add_argument(
        "--detailed", "-d", action="store_true", help="Show detailed configuration"
    )

    # Test command
    test_parser = subparsers.add_parser("test", help="Test model connectivity")
    test_parser.add_argument("provider", help="Provider name to test")
    test_parser.add_argument(
        "--query", "-q", default="Hello, world!", help="Test query to send"
    )

    # Query command - comprehensive model interaction
    query_parser = subparsers.add_parser(
        "query", help="Send a query to a model with full control"
    )
    query_parser.add_argument("query", help="Query text to send to the model")
    query_parser.add_argument(
        "--provider", "-p", help="Specific provider to use (default: from config)"
    )
    query_parser.add_argument(
        "--temperature", "-t", type=float, help="Override temperature setting"
    )
    query_parser.add_argument(
        "--max-tokens", "-m", type=int, help="Override max tokens"
    )
    query_parser.add_argument("--top-p", type=float, help="Override top-p setting")
    query_parser.add_argument("--system", "-s", help="System prompt to use")
    query_parser.add_argument(
        "--stream", action="store_true", help="Stream the response"
    )
    query_parser.add_argument(
        "--json", action="store_true", help="Output response as JSON"
    )
    query_parser.add_argument("--save", help="Save response to file")

    # Chat command - interactive chat session
    chat_parser = subparsers.add_parser(
        "chat", help="Start an interactive chat session"
    )
    chat_parser.add_argument(
        "--provider", "-p", help="Specific provider to use (default: from config)"
    )
    chat_parser.add_argument(
        "--temperature", "-t", type=float, help="Temperature setting"
    )
    chat_parser.add_argument("--system", "-s", help="System prompt to use")
    chat_parser.add_argument("--history", help="Load chat history from file")
    chat_parser.add_argument("--save-history", help="Save chat history to file")

    # Send command - send file content to model
    send_parser = subparsers.add_parser("send", help="Send file content to a model")
    send_parser.add_argument("file", help="File path to send")
    send_parser.add_argument("--provider", "-p", help="Specific provider to use")
    send_parser.add_argument("--prompt", help="Additional prompt to prepend")
    send_parser.add_argument(
        "--temperature", "-t", type=float, help="Temperature setting"
    )
    send_parser.add_argument("--max-tokens", "-m", type=int, help="Maximum tokens")
    send_parser.add_argument("--output", "-o", help="Save response to file")

    # Batch command - process multiple queries
    batch_parser = subparsers.add_parser(
        "batch", help="Process multiple queries from a file"
    )
    batch_parser.add_argument("file", help="File containing queries (one per line)")
    batch_parser.add_argument("--provider", "-p", help="Specific provider to use")
    batch_parser.add_argument(
        "--temperature", "-t", type=float, help="Temperature setting"
    )
    batch_parser.add_argument("--output", "-o", help="Output file for responses")
    batch_parser.add_argument(
        "--parallel", "-j", type=int, default=1, help="Number of parallel requests"
    )

    # Health check command
    health_parser = subparsers.add_parser(
        "health-check", help="Check health of all providers"
    )

    # Validate config command
    validate_parser = subparsers.add_parser(
        "validate-config", help="Validate configuration file"
    )

    # Compare command
    compare_parser = subparsers.add_parser("compare", help="Compare model responses")
    compare_parser.add_argument(
        "--providers", "-p", required=True, help="Comma-separated list of providers"
    )
    compare_parser.add_argument(
        "--query", "-q", required=True, help="Query to test with"
    )

    # Generate config command
    generate_parser = subparsers.add_parser(
        "generate-config", help="Generate configuration template"
    )
    generate_parser.add_argument(
        "--type",
        "-t",
        choices=["basic", "multi", "production"],
        default="basic",
        help="Configuration type",
    )
    generate_parser.add_argument("--output", "-o", help="Output file path")

    # List local models command
    list_local_parser = subparsers.add_parser(
        "list-local", help="List locally available Ollama models"
    )

    # Pull model command
    pull_parser = subparsers.add_parser("pull", help="Pull a model to Ollama")
    pull_parser.add_argument("model", help="Model name to pull (e.g., llama3.1:8b)")

    # Test local model command
    test_local_parser = subparsers.add_parser(
        "test-local", help="Test a local Ollama model"
    )
    test_local_parser.add_argument("model", help="Local model name to test")
    test_local_parser.add_argument("--query", "-q", help="Test query to send")

    # Ollama management commands
    ollama_parser = subparsers.add_parser("ollama", help="Manage Ollama models")
    ollama_subparsers = ollama_parser.add_subparsers(
        dest="ollama_command", help="Ollama commands"
    )

    # List Ollama models
    ollama_list_parser = ollama_subparsers.add_parser(
        "list", help="List installed Ollama models"
    )

    # Pull/download Ollama model
    ollama_pull_parser = ollama_subparsers.add_parser(
        "pull", help="Download an Ollama model"
    )
    ollama_pull_parser.add_argument(
        "model", help="Model name to download (e.g., tinyllama)"
    )

    # Run Ollama model
    ollama_run_parser = ollama_subparsers.add_parser("run", help="Run an Ollama model")
    ollama_run_parser.add_argument("model", help="Model name to run")
    ollama_run_parser.add_argument("prompt", help="Prompt to send to the model")
    ollama_run_parser.add_argument(
        "--stream", action="store_true", help="Stream the response"
    )

    # Check if Ollama is running
    ollama_status_parser = ollama_subparsers.add_parser(
        "status", help="Check Ollama status"
    )

    # Generate Ollama config command
    ollama_config_parser = subparsers.add_parser(
        "generate-ollama-config", help="Generate Ollama-specific configuration"
    )
    ollama_config_parser.add_argument("--output", "-o", help="Output file path")

    # Hugging Face commands
    hf_list_parser = subparsers.add_parser(
        "list-hf", help="List available Hugging Face models"
    )
    hf_list_parser.add_argument("--search", "-s", help="Search term for models")
    hf_list_parser.add_argument(
        "--limit", "-l", type=int, default=20, help="Limit number of results"
    )

    hf_download_parser = subparsers.add_parser(
        "download-hf", help="Download a Hugging Face model"
    )
    hf_download_parser.add_argument(
        "model_id", help="Hugging Face model ID (e.g., gpt2)"
    )
    hf_download_parser.add_argument("--cache-dir", help="Custom cache directory")
    hf_download_parser.add_argument(
        "--include-images", action="store_true", help="Include image files in download"
    )

    hf_test_parser = subparsers.add_parser("test-hf", help="Test a Hugging Face model")
    hf_test_parser.add_argument("model_id", help="Hugging Face model ID to test")
    hf_test_parser.add_argument("--query", "-q", help="Test query to send")
    hf_test_parser.add_argument(
        "--max-tokens", type=int, default=50, help="Maximum tokens to generate"
    )
    hf_test_parser.add_argument(
        "--gpu", action="store_true", help="Use GPU if available"
    )

    hf_config_parser = subparsers.add_parser(
        "generate-hf-config", help="Generate Hugging Face configuration"
    )
    hf_config_parser.add_argument("--output", "-o", help="Output file path")
    hf_config_parser.add_argument(
        "--models", "-m", help="Comma-separated list of model IDs"
    )

    hf_login_parser = subparsers.add_parser(
        "hf-login", help="Login to Hugging Face Hub"
    )

    # Local inference engines commands
    vllm_list_parser = subparsers.add_parser(
        "list-vllm", help="List vLLM-compatible models"
    )

    vllm_test_parser = subparsers.add_parser(
        "test-vllm", help="Test a model using vLLM"
    )
    vllm_test_parser.add_argument("model", help="Model name/path to test")
    vllm_test_parser.add_argument("--query", "-q", help="Test query to send")
    vllm_test_parser.add_argument(
        "--max-tokens", type=int, default=50, help="Maximum tokens to generate"
    )
    vllm_test_parser.add_argument(
        "--max-model-len", type=int, default=2048, help="Maximum model context length"
    )
    vllm_test_parser.add_argument(
        "--gpu-memory", type=float, default=0.8, help="GPU memory utilization (0.0-1.0)"
    )

    tgi_list_parser = subparsers.add_parser(
        "list-tgi", help="List TGI endpoints and status"
    )

    tgi_test_parser = subparsers.add_parser(
        "test-tgi", help="Test a Text Generation Inference endpoint"
    )
    tgi_test_parser.add_argument("--endpoint", "-e", help="TGI endpoint URL")
    tgi_test_parser.add_argument("--query", "-q", help="Test query to send")
    tgi_test_parser.add_argument(
        "--max-tokens", type=int, default=50, help="Maximum tokens to generate"
    )

    engines_config_parser = subparsers.add_parser(
        "generate-engines-config", help="Generate local inference engines configuration"
    )
    engines_config_parser.add_argument("--output", "-o", help="Output file path")
    engines_config_parser.add_argument(
        "--include-unavailable",
        action="store_true",
        help="Include unavailable engines in config",
    )

    # Model catalog commands
    catalog_parser = subparsers.add_parser("catalog", help="Model catalog operations")
    catalog_subparsers = catalog_parser.add_subparsers(
        dest="catalog_command", help="Catalog commands"
    )

    # List models from catalog
    catalog_list_parser = catalog_subparsers.add_parser(
        "list", help="List models from catalog"
    )
    catalog_list_parser.add_argument(
        "--category",
        "-c",
        help="Filter by category (medical, code_generation, multilingual, etc.)",
    )
    catalog_list_parser.add_argument(
        "--format",
        "-f",
        choices=["table", "json", "yaml"],
        default="table",
        help="Output format",
    )
    catalog_list_parser.add_argument(
        "--detailed", "-d", action="store_true", help="Show detailed model information"
    )

    # Show fallback chains
    fallback_parser = catalog_subparsers.add_parser(
        "fallbacks", help="Show fallback chains"
    )
    fallback_parser.add_argument("--chain", help="Show specific fallback chain")
    fallback_parser.add_argument(
        "--format",
        "-f",
        choices=["table", "json", "yaml"],
        default="table",
        help="Output format",
    )

    # Search models
    search_parser = catalog_subparsers.add_parser(
        "search", help="Search models in catalog"
    )
    search_parser.add_argument("query", help="Search query")
    search_parser.add_argument(
        "--format",
        "-f",
        choices=["table", "json", "yaml"],
        default="table",
        help="Output format",
    )

    # Show model details
    info_parser = catalog_subparsers.add_parser(
        "info", help="Show detailed model information"
    )
    info_parser.add_argument("model", help="Model name")
    info_parser.add_argument(
        "--format",
        "-f",
        choices=["table", "json", "yaml"],
        default="table",
        help="Output format",
    )

    # Fine-tuning commands
    if FINETUNING_AVAILABLE:
        finetune_parser = subparsers.add_parser(
            "finetune", help="Fine-tuning operations"
        )
        finetune_subparsers = finetune_parser.add_subparsers(
            dest="finetune_command", help="Fine-tuning commands"
        )

        # Start training command
        start_parser = finetune_subparsers.add_parser("start", help="Start fine-tuning")
        start_parser.add_argument(
            "--dataset", "-d", required=True, help="Path to training dataset"
        )
        start_parser.add_argument(
            "--config", "-c", help="Fine-tuning configuration file"
        )
        start_parser.add_argument("--strategy", "-s", help="Strategy name to use")
        start_parser.add_argument("--base-model", "-m", help="Base model to fine-tune")
        start_parser.add_argument(
            "--method", help="Fine-tuning method (lora, qlora, full)"
        )
        start_parser.add_argument(
            "--output-dir", "-o", help="Output directory for results"
        )
        start_parser.add_argument("--job-name", help="Name for the training job")
        start_parser.add_argument(
            "--dry-run", action="store_true", help="Validate config without training"
        )

        # Monitor training command
        monitor_parser = finetune_subparsers.add_parser(
            "monitor", help="Monitor training progress"
        )
        monitor_parser.add_argument("--job-id", help="Job ID to monitor")
        monitor_parser.add_argument(
            "--follow", "-f", action="store_true", help="Follow progress updates"
        )

        # Stop training command
        stop_parser = finetune_subparsers.add_parser("stop", help="Stop training")
        stop_parser.add_argument("--job-id", help="Job ID to stop")

        # Resume training command
        resume_parser = finetune_subparsers.add_parser(
            "resume", help="Resume training from checkpoint"
        )
        resume_parser.add_argument(
            "--checkpoint", "-c", required=True, help="Checkpoint path"
        )
        resume_parser.add_argument("--job-name", help="Name for the resumed job")

        # List jobs command
        jobs_parser = finetune_subparsers.add_parser("jobs", help="List training jobs")
        jobs_parser.add_argument("--status", help="Filter by status")
        jobs_parser.add_argument(
            "--limit", type=int, default=10, help="Number of jobs to show"
        )

        # Evaluate model command
        eval_parser = finetune_subparsers.add_parser(
            "evaluate", help="Evaluate fine-tuned model"
        )
        eval_parser.add_argument(
            "--model-path", "-m", required=True, help="Path to fine-tuned model"
        )
        eval_parser.add_argument("--dataset", "-d", help="Evaluation dataset")
        eval_parser.add_argument("--output", "-o", help="Output file for results")

        # Export model command
        export_parser = finetune_subparsers.add_parser(
            "export", help="Export fine-tuned model"
        )
        export_parser.add_argument(
            "--model-path", "-m", required=True, help="Path to fine-tuned model"
        )
        export_parser.add_argument(
            "--output", "-o", required=True, help="Output directory"
        )
        export_parser.add_argument("--format", default="pytorch", help="Export format")

        # Strategy management commands
        strategies_parser = finetune_subparsers.add_parser(
            "strategies", help="Manage fine-tuning strategies"
        )
        strategies_subparsers = strategies_parser.add_subparsers(
            dest="strategies_command", help="Strategy commands"
        )

        # List strategies
        list_strat_parser = strategies_subparsers.add_parser(
            "list", help="List available strategies"
        )
        list_strat_parser.add_argument(
            "--detailed", action="store_true", help="Show detailed information"
        )

        # Show strategy details
        show_strat_parser = strategies_subparsers.add_parser(
            "show", help="Show strategy details"
        )
        show_strat_parser.add_argument("name", help="Strategy name")

        # Recommend strategies
        recommend_parser = strategies_subparsers.add_parser(
            "recommend", help="Get strategy recommendations"
        )
        recommend_parser.add_argument(
            "--hardware", help="Hardware type (mac, gpu, cpu)"
        )
        recommend_parser.add_argument("--model-size", help="Model size (3b, 8b, 70b)")
        recommend_parser.add_argument("--use-case", help="Use case description")

        # Estimate resources
        estimate_parser = finetune_subparsers.add_parser(
            "estimate", help="Estimate resource requirements"
        )
        estimate_parser.add_argument("--strategy", help="Strategy to estimate")
        estimate_parser.add_argument("--config", help="Configuration file to estimate")
        estimate_parser.add_argument("--base-model", help="Base model name")

    # ==============================================================================
    # CONVERT COMMAND
    # ==============================================================================
    convert_parser = subparsers.add_parser(
        "convert", help="Convert models between formats"
    )
    convert_parser.add_argument("input_path", help="Path to input model")
    convert_parser.add_argument("output_path", help="Path for output model")
    convert_parser.add_argument(
        "--format",
        "-f",
        choices=["ollama", "gguf", "pytorch", "safetensors"],
        default="ollama",
        help="Target format for conversion",
    )
    convert_parser.add_argument(
        "--quantization",
        "-q",
        choices=["q4_0", "q4_1", "q5_0", "q5_1", "q8_0", "f16", "f32"],
        default="q4_0",
        help="Quantization method (for GGUF/Ollama)",
    )
    convert_parser.add_argument(
        "--model-name", "-n", help="Name for the model (for Ollama)"
    )
    convert_parser.add_argument("--system-prompt", help="System prompt for the model")
    convert_parser.add_argument(
        "--push",
        action="store_true",
        help="Push to registry after conversion (Ollama only)",
    )

    # ==============================================================================
    # TRAIN COMMAND (Enhanced)
    # ==============================================================================
    train_parser = subparsers.add_parser("train", help="Train a model using strategy")
    train_parser.add_argument(
        "--strategy", "-s", required=True, help="Strategy name or path to strategy file"
    )
    train_parser.add_argument(
        "--dataset", "-d", required=True, help="Path to training dataset"
    )
    train_parser.add_argument(
        "--output", "-o", help="Output directory for trained model"
    )
    train_parser.add_argument("--epochs", type=int, help="Number of training epochs")
    train_parser.add_argument("--batch-size", type=int, help="Batch size for training")
    train_parser.add_argument("--learning-rate", type=float, help="Learning rate")
    train_parser.add_argument(
        "--verbose", "-v", action="store_true", help="Show training progress"
    )
    train_parser.add_argument(
        "--export-ollama",
        action="store_true",
        help="Export to Ollama format after training",
    )
    train_parser.add_argument(
        "--export-gguf",
        action="store_true",
        help="Export to GGUF format after training",
    )
    train_parser.add_argument(
        "--train-dataset",
        help="Path to training dataset (when using separate train/eval)",
    )
    train_parser.add_argument(
        "--eval-dataset",
        help="Path to evaluation dataset (when using separate train/eval)",
    )

    # ==============================================================================
    # DATASPLIT COMMAND - Create train/eval splits for datasets
    # ==============================================================================
    datasplit_parser = subparsers.add_parser(
        "datasplit", help="Create train/eval splits for fine-tuning datasets"
    )
    datasplit_parser.add_argument("input", help="Input JSONL file to split")
    datasplit_parser.add_argument(
        "--eval-percent",
        "-e",
        type=int,
        default=10,
        help="Percentage for evaluation (1-50, default: 10)",
    )
    datasplit_parser.add_argument(
        "--seed",
        "-s",
        type=int,
        default=42,
        help="Random seed for reproducibility (default: 42)",
    )
    datasplit_parser.add_argument(
        "--output-dir", "-o", help="Output directory (defaults to input file directory)"
    )
    datasplit_parser.add_argument(
        "--verbose", "-v", action="store_true", help="Show detailed statistics"
    )

    # ==============================================================================
    # SETUP COMMAND - Install tools and models from strategy requirements
    # ==============================================================================
    setup_parser = subparsers.add_parser(
        "setup", help="Setup tools and models from strategy requirements"
    )
    setup_parser.add_argument(
        "strategy_file", help="Path to strategy YAML file to analyze"
    )
    setup_parser.add_argument(
        "--auto",
        action="store_true",
        help="Automatic mode - install everything without prompts",
    )
    setup_parser.add_argument(
        "--verify-only",
        action="store_true",
        help="Only verify setup, don't install anything",
    )
    setup_parser.add_argument(
        "--verbose", "-v", action="store_true", help="Show verbose output during setup"
    )

    return parser


def datasplit_command(args):
    """Create train/eval splits for datasets."""
    import json
    import random
    from pathlib import Path

    input_path = Path(args.input)
    if not input_path.exists():
        print_error(f"Input file not found: {args.input}")
        return

    # Validate eval percentage
    if not 1 <= args.eval_percent <= 50:
        print_error("Eval percentage must be between 1 and 50")
        return

    # Set output directory
    if args.output_dir:
        output_dir = Path(args.output_dir)
        output_dir.mkdir(parents=True, exist_ok=True)
    else:
        output_dir = input_path.parent

    # Read all lines
    if args.verbose:
        print_info(f"Reading {input_path}...")

    with open(input_path, "r") as f:
        lines = f.readlines()

    total_count = len(lines)
    if args.verbose:
        print_info(f"Total examples: {total_count}")

    # Shuffle with seed for reproducibility
    random.seed(args.seed)
    random.shuffle(lines)

    # Calculate split point
    split_point = int(total_count * (1 - args.eval_percent / 100))
    train_lines = lines[:split_point]
    eval_lines = lines[split_point:]

    # Generate output filenames
    base_name = input_path.stem
    train_file = output_dir / f"{base_name}_train.jsonl"
    eval_file = output_dir / f"{base_name}_eval.jsonl"

    # Write train dataset
    with open(train_file, "w") as f:
        f.writelines(train_lines)

    # Write eval dataset
    with open(eval_file, "w") as f:
        f.writelines(eval_lines)

    # Print statistics
    print_success(f"Split created successfully!")

    if args.verbose:
        print("\n📊 Statistics:")
        print(f"  • Train: {len(train_lines)} examples ({100 - args.eval_percent}%)")
        print(f"  • Eval:  {len(eval_lines)} examples ({args.eval_percent}%)")
        print(f"  • Ratio: {len(train_lines):.1f}:{len(eval_lines):.1f}")

        # Sample the first example from each split
        if train_lines:
            try:
                train_sample = json.loads(train_lines[0])
                print("\n📝 Sample from training set:")
                if "instruction" in train_sample:
                    print(f"  Instruction: {train_sample['instruction'][:100]}...")
                if "input" in train_sample:
                    print(f"  Input: {train_sample['input'][:100]}...")
            except:
                pass
    else:
        print(f"  Train: {len(train_lines)} examples → {train_file}")
        print(f"  Eval:  {len(eval_lines)} examples → {eval_file}")

    print(f"\n🎲 Random seed: {args.seed} (use same seed for reproducible splits)")


def finetune_command(args):
    """Handle fine-tuning commands."""
    if not FINETUNING_AVAILABLE:
        print_error("Fine-tuning components not available")
        return

    if not args.finetune_command:
        print_error("No fine-tuning command specified")
        print_info(
            "Available commands: start, monitor, stop, resume, jobs, evaluate, export, strategies, estimate"
        )
        return

    if args.finetune_command == "start":
        start_finetuning(args)
    elif args.finetune_command == "monitor":
        monitor_finetuning(args)
    elif args.finetune_command == "stop":
        stop_finetuning(args)
    elif args.finetune_command == "resume":
        resume_finetuning(args)
    elif args.finetune_command == "jobs":
        list_finetune_jobs(args)
    elif args.finetune_command == "evaluate":
        evaluate_finetuned_model(args)
    elif args.finetune_command == "export":
        export_finetuned_model(args)
    elif args.finetune_command == "strategies":
        manage_finetune_strategies(args)
    elif args.finetune_command == "estimate":
        estimate_finetune_resources(args)
    else:
        print_error(f"Unknown fine-tuning command: {args.finetune_command}")


def start_finetuning(args):
    """Start a fine-tuning job."""
    print_info("Starting fine-tuning job...")

    try:
        # Load or create configuration
        if args.config:
            # Load from file
            config_data = load_config(args.config)
            config = FineTuningConfig(**config_data)
        elif args.strategy:
            # Load from strategy
            from core.strategy_manager import StrategyManager

            strategy_manager = StrategyManager()
            try:
                strategy_data = strategy_manager.load_strategy(args.strategy)
                # Extract fine_tuner config from strategy
                if "fine_tuner" not in strategy_data:
                    print_error(
                        f"Strategy '{args.strategy}' does not contain fine-tuning configuration"
                    )
                    return
                config_data = strategy_data["fine_tuner"]["config"]
                # Add framework type
                config_data["framework"] = {"type": strategy_data["fine_tuner"]["type"]}
                # Add dataset if provided via CLI
                if args.dataset:
                    config_data["dataset"] = {"path": args.dataset}
                config = FineTuningConfig(**config_data)
            except ValueError as e:
                print_error(str(e))
                return
        else:
            # Create minimal config from arguments
            config_data = {
                "base_model": {"name": args.base_model or "llama3.2-3b"},
                "method": {"type": args.method or "lora"},
                "framework": {"type": "pytorch"},
                "training_args": {
                    "output_dir": args.output_dir or "./fine_tuned_models",
                    "num_train_epochs": 3,
                },
                "dataset": {"path": args.dataset},
            }
            config = FineTuningConfig(**config_data)

        # Override with CLI arguments
        if args.dataset:
            config.dataset["path"] = args.dataset
        if args.output_dir:
            config.training_args["output_dir"] = args.output_dir
        if args.base_model:
            config.base_model["name"] = args.base_model
        if args.method:
            config.method["type"] = args.method

        if args.dry_run:
            print_info("Dry run - validating configuration...")
            tuner = FineTunerFactory.create(config)
            errors = tuner.validate_config()
            if errors:
                print_error("Configuration errors:")
                for error in errors:
                    print_error(f"  - {error}")
                return
            else:
                print_success("Configuration is valid")

                # Show estimates
                estimates = tuner.estimate_resources()
                print_info("Resource estimates:")
                print_info(f"  Memory required: {estimates['memory_gb']} GB")
                print_info(
                    f"  Training time: ~{estimates['training_time_hours']} hours"
                )
                print_info(f"  Storage needed: {estimates['storage_gb']} GB")
                print_info(
                    f"  GPU required: {'Yes' if estimates['gpu_required'] else 'No'}"
                )
                return

        # Create and start fine-tuner
        tuner = FineTunerFactory.create(config)

        # Validate configuration
        errors = tuner.validate_config()
        if errors:
            print_error("Configuration errors:")
            for error in errors:
                print_error(f"  - {error}")
            return

        # Start training
        job = tuner.start_training()
        print_success(f"Training started - Job ID: {job.job_id}")
        print_info(f"Output directory: {job.output_dir}")
        print_info(
            f"Monitor with: uv run python cli.py finetune monitor --job-id {job.job_id}"
        )

    except Exception as e:
        print_error(f"Failed to start training: {e}")
        import traceback

        print_error(traceback.format_exc())


def monitor_finetuning(args):
    """Monitor fine-tuning progress."""
    job_id = getattr(args, "job_id", None)

    if not job_id:
        print_error("No job ID specified")
        return

    # For now, show basic training status
    # In a real implementation, this would check actual training logs
    training_dir = Path("./fine_tuned_models")
    log_files = list(training_dir.glob("**/training_log.jsonl"))

    if log_files:
        # Show the most recent log entries
        latest_log = log_files[-1]
        print_info(f"Monitoring job: {job_id}")
        print_info(f"Log file: {latest_log}")

        try:
            with open(latest_log, "r") as f:
                lines = f.readlines()
                if lines:
                    # Show last few log entries
                    import json

                    for line in lines[-3:]:
                        try:
                            log_entry = json.loads(line.strip())
                            epoch = log_entry.get("epoch", "?")
                            loss = log_entry.get("loss", "?")
                            step = log_entry.get("step", "?")
                            print_info(f"  Epoch {epoch}, Step {step}: Loss = {loss}")
                        except:
                            print_info(f"  {line.strip()}")
                else:
                    print_info("  Training just started...")
        except Exception as e:
            print_info("  Training in progress...")
    else:
        print_info(f"Monitoring job: {job_id}")
        print_info("  Training in progress...")
        print_info("  No log files found yet - training may be starting up")


def stop_finetuning(args):
    """Stop fine-tuning job."""
    print_info("Stop not yet implemented")
    # TODO: Implement job stopping


def resume_finetuning(args):
    """Resume fine-tuning from checkpoint."""
    print_info("Resume not yet implemented")
    # TODO: Implement checkpoint resuming


def list_finetune_jobs(args):
    """List fine-tuning jobs."""
    print_info("Job listing not yet implemented")
    # TODO: Implement job listing


def evaluate_finetuned_model(args):
    """Evaluate fine-tuned model."""
    model_path = getattr(args, "model_path", None)

    if not model_path:
        print_error("No model path specified")
        return

    model_path = Path(model_path)
    if not model_path.exists():
        print_error(f"Model path does not exist: {model_path}")
        return

    print_info(f"Evaluating model: {model_path}")

    # Check for model files
    config_file = model_path / "config.json"
    model_files = list(model_path.glob("pytorch_model.bin")) + list(
        model_path.glob("model.safetensors")
    )

    if config_file.exists():
        print_success("✓ Model configuration found")
        try:
            import json

            with open(config_file) as f:
                config = json.load(f)
                print_info(f"  Model type: {config.get('model_type', 'unknown')}")
                print_info(
                    f"  Architecture: {config.get('architectures', ['unknown'])[0]}"
                )
        except:
            pass
    else:
        print_error("✗ Model configuration not found")

    if model_files:
        print_success("✓ Model weights found")
        model_size = sum(f.stat().st_size for f in model_files) // 1024 // 1024
        print_info(f"  Model size: ~{model_size} MB")
    else:
        print_error("✗ Model weights not found")

    # Test queries
    test_queries = [
        "What are the symptoms of a cold?",
        "How can I stay healthy?",
        "What should I do for a headache?",
    ]

    print_info("Running evaluation tests...")

    # Import necessary libraries for model evaluation
    try:
        from transformers import AutoTokenizer, AutoModelForCausalLM
        import torch

        libraries_available = True
    except ImportError as e:
        print_error(f"Required libraries not installed: {e}")
        print_info("Install with: uv add transformers torch")
        libraries_available = False

    if not libraries_available:
        print_error("Cannot run real evaluation without transformers library")
        return

    # Load the actual model
    try:
        print_info("Loading fine-tuned model...")
        tokenizer = AutoTokenizer.from_pretrained(model_path)
        model = AutoModelForCausalLM.from_pretrained(
            model_path,
            torch_dtype=torch.float16 if torch.cuda.is_available() else torch.float32,
            device_map="auto" if torch.cuda.is_available() else None,
        )
        print_success("✓ Model loaded successfully")

        # Set padding token if not present
        if tokenizer.pad_token is None:
            tokenizer.pad_token = tokenizer.eos_token

    except Exception as e:
        print_error(f"Failed to load model: {e}")
        print_info("Make sure the model was properly trained and saved")
        return

    # Create a strategy configuration for this model
    print_info("Creating strategy configuration for evaluation...")
    import yaml

    strategy_config = {
        "evaluation_model": {
            "description": f"Model being evaluated: {model_path}",
            "local_engines": {
                "type": "huggingface",
                "config": {
                    "default_model": str(model_path),
                    "model_path": str(model_path),
                    "device": "auto",
                    "torch_dtype": "auto",
                    "trust_remote_code": True,
                },
            },
        }
    }

    # Write strategy to temporary file
    strategy_file = model_path.parent / "evaluation_strategy.yaml"
    with open(strategy_file, "w") as f:
        yaml.dump(strategy_config, f, default_flow_style=False)

    print_success(f"✓ Created evaluation strategy: {strategy_file}")

    # Run evaluation tests using the strategy system
    results = []
    for i, query in enumerate(test_queries, 1):
        print_info(f"Test {i}/3: {query}")

        try:
            # Use the existing CLI query command with our strategy
            import subprocess

            result = subprocess.run(
                [
                    "python",
                    "cli.py",
                    "--config",
                    str(strategy_file),
                    "query",
                    query,
                    "--max-tokens",
                    "150",
                    "--temperature",
                    "0.7",
                ],
                capture_output=True,
                text=True,
                timeout=60,
            )

            if result.returncode == 0 and result.stdout:
                response = result.stdout.strip()
                print_success(f"  ✓ Generated response ({len(response)} chars)")
                print_info(f"  Response: {response[:100]}...")

                # Check for medical disclaimers (shows fine-tuning worked)
                has_disclaimer = any(
                    word in response.lower()
                    for word in [
                        "disclaimer",
                        "consult",
                        "healthcare",
                        "medical",
                        "doctor",
                    ]
                )
                if has_disclaimer:
                    print_success("  ✓ Safety disclaimer detected")
                else:
                    print_warning("  ⚠ No safety disclaimer found")

                results.append(
                    {
                        "query": query,
                        "response": response,
                        "has_disclaimer": has_disclaimer,
                        "success": True,
                    }
                )
            else:
                error_msg = result.stderr if result.stderr else "No response generated"
                print_error(f"  ✗ Strategy-based evaluation failed: {error_msg}")
                print_info(
                    "  💡 This may indicate missing dependencies or model loading issues"
                )
                results.append(
                    {
                        "query": query,
                        "response": "",
                        "has_disclaimer": False,
                        "success": False,
                    }
                )

        except Exception as e:
            print_error(f"  ✗ Test {i} failed: {e}")
            results.append(
                {
                    "query": query,
                    "response": "",
                    "has_disclaimer": False,
                    "success": False,
                }
            )

    # Display evaluation summary
    successful_tests = sum(1 for r in results if r["success"])
    safety_disclaimers = sum(1 for r in results if r["has_disclaimer"])

    print_info("\n=== EVALUATION SUMMARY ===")
    print_info(f"Successful responses: {successful_tests}/{len(test_queries)}")
    print_info(
        f"Responses with safety disclaimers: {safety_disclaimers}/{len(test_queries)}"
    )

    if successful_tests >= 2 and safety_disclaimers >= 1:
        print_success("🎉 Fine-tuning evaluation PASSED!")
        print_success("Model generates responses and includes safety disclaimers")
    elif successful_tests >= 2:
        print_warning("⚠️ Model responds but needs more safety training")
    else:
        print_error("❌ Model evaluation FAILED - training may be incomplete")

    print_success("Real model evaluation completed")


def export_finetuned_model(args):
    """Export fine-tuned model."""
    print_info("Model export not yet implemented")
    # TODO: Implement model export


def manage_finetune_strategies(args):
    """Manage fine-tuning strategies."""
    if not args.strategies_command:
        print_error("No strategy command specified")
        return

    try:
        from core.strategy_manager import StrategyManager

        strategy_manager = StrategyManager()

        if args.strategies_command == "list":
            strategies = strategy_manager.list_strategies()

            # Filter for strategies with fine_tuner component
            finetuning_strategies = []
            for strategy_name in strategies:
                strategy_config = strategy_manager.get_strategy(strategy_name)
                if strategy_config.get("components", []):
                    for component in strategy_config.get("components", []):
                        if component.get("type") == "fine_tuner":
                            finetuning_strategies.append(strategy_config)
                            break

            if not finetuning_strategies:
                print_info("No fine-tuning strategies available")
                return

            print_info(
                f"Available fine-tuning strategies ({len(finetuning_strategies)}):"
            )
            for strategy in finetuning_strategies:
                print_info(
                    f"  {strategy['name']}: {strategy.get('description', 'No description')}"
                )

        elif args.strategies_command == "show":
            info = strategy_manager.get_strategy_info(args.name)
            if not info:
                print_error(f"Strategy not found: {args.name}")
                return

            print_info(f"Strategy: {args.name}")
            print_info(f"Description: {info.get('description', 'No description')}")
            print_info(f"Use cases: {', '.join(info.get('use_cases', []))}")
            print_info(
                f"Hardware: {info.get('hardware_requirements', {}).get('type', 'Unknown')}"
            )
            print_info(f"Resource usage: {info.get('resource_usage', 'Unknown')}")
            print_info(f"Complexity: {info.get('complexity', 'Unknown')}")

        elif args.strategies_command == "recommend":
            recommendations = strategy_manager.recommend_strategies(
                hardware=args.hardware,
                model_size=args.model_size,
                use_case=args.use_case,
            )

            if not recommendations:
                print_info("No matching strategies found")
                return

            print_info("Recommended strategies:")
            for rec in recommendations[:3]:  # Top 3
                print_info(f"  {rec['name']}: {rec['description']}")

    except Exception as e:
        print_error(f"Strategy management error: {e}")


def estimate_finetune_resources(args):
    """Estimate fine-tuning resource requirements."""
    try:
        if args.strategy:
            from core.strategy_manager import StrategyManager

            strategy_manager = StrategyManager()
            try:
                strategy_data = strategy_manager.load_strategy(args.strategy)
                # Extract fine_tuner config from strategy
                if "fine_tuner" not in strategy_data:
                    print_error(
                        f"Strategy '{args.strategy}' does not contain fine-tuning configuration"
                    )
                    return
                config_data = strategy_data["fine_tuner"]["config"]
                # Add framework type
                config_data["framework"] = {"type": strategy_data["fine_tuner"]["type"]}
                # Add dummy dataset for estimation
                config_data["dataset"] = {"path": "dummy"}
                config = FineTuningConfig(**config_data)
            except ValueError as e:
                print_error(str(e))
                return
        elif args.config:
            config_data = load_config(args.config)
            config = FineTuningConfig(**config_data)
        else:
            # Create minimal config
            config_data = {
                "base_model": {"name": args.base_model or "llama3.2-3b"},
                "method": {"type": "lora"},
                "framework": {"type": "pytorch"},
                "training_args": {"output_dir": "./fine_tuned_models"},
                "dataset": {"path": "dummy"},
            }
            config = FineTuningConfig(**config_data)

        tuner = FineTunerFactory.create(config)
        estimates = tuner.estimate_resources()
        recommendations = tuner.get_hardware_recommendations()

        print_info("Resource Estimates:")
        print_info(f"  Memory required: {estimates['memory_gb']} GB")
        print_info(f"  Training time: ~{estimates['training_time_hours']} hours")
        print_info(f"  Storage needed: {estimates['storage_gb']} GB")
        print_info(f"  GPU required: {'Yes' if estimates['gpu_required'] else 'No'}")

        print_info("\nHardware Recommendations:")
        print_info(f"  Minimum memory: {recommendations['min_memory_gb']} GB")
        print_info(
            f"  Recommended memory: {recommendations['recommended_memory_gb']} GB"
        )
        print_info(f"  Estimated time: {recommendations['estimated_time']}")
        print_info(
            f"  Suitable hardware: {', '.join(recommendations['suitable_hardware'])}"
        )

    except Exception as e:
        print_error(f"Resource estimation error: {e}")


def catalog_command(args):
    """Handle catalog commands."""
    try:
        from core.strategy_manager import StrategyManager

        manager = StrategyManager()

        if args.catalog_command == "list":
            catalog_list_command(args, manager)
        elif args.catalog_command == "fallbacks":
            catalog_fallbacks_command(args, manager)
        elif args.catalog_command == "search":
            catalog_search_command(args, manager)
        elif args.catalog_command == "info":
            catalog_info_command(args, manager)
        else:
            print_error(
                "Please specify a catalog subcommand (list, fallbacks, search, info)"
            )
            sys.exit(1)
    except Exception as e:
        print_error(f"Catalog command error: {e}")
        sys.exit(1)


def catalog_list_command(args, manager):
    """List models from catalog."""
    try:
        catalog = manager.load_model_catalog()

        if not catalog:
            print_warning(
                "No model catalog found. Make sure model_catalog.yaml exists."
            )
            return

        categories = catalog.get("categories", {})

        if args.category:
            # Show specific category
            if args.category not in categories:
                print_error(
                    f"Category '{args.category}' not found. Available categories: {', '.join(categories.keys())}"
                )
                return

            models = categories[args.category]
            title = f"Models in '{args.category}' category"
        else:
            # Show all models
            models = []
            for category, category_models in categories.items():
                for model in category_models:
                    model_copy = model.copy()
                    model_copy["category"] = category
                    models.append(model_copy)
            title = "All Models in Catalog"

        if args.format == "json":
            print(json.dumps(models, indent=2))
        elif args.format == "yaml":
            import yaml

            print(yaml.dump(models, default_flow_style=False))
        else:
            # Table format
            if console:
                table = Table(title=title, show_header=True, header_style="bold cyan")
                table.add_column("Name", style="green", width=30)
                table.add_column("Category", style="blue", width=15)
                table.add_column("Size", style="yellow", width=10)
                table.add_column("Quantization", style="magenta", width=12)
                if args.detailed:
                    table.add_column("Description", style="white", width=40)
                    table.add_column("Use Cases", style="cyan", width=30)

                for model in models:
                    row = [
                        model.get("name", "Unknown"),
                        model.get("category", "N/A"),
                        model.get("size", "N/A"),
                        model.get("quantization", "N/A"),
                    ]
                    if args.detailed:
                        row.extend(
                            [
                                model.get("description", "")[:40] + "..."
                                if len(model.get("description", "")) > 40
                                else model.get("description", ""),
                                ", ".join(model.get("use_cases", []))[:30] + "..."
                                if len(", ".join(model.get("use_cases", []))) > 30
                                else ", ".join(model.get("use_cases", [])),
                            ]
                        )
                    table.add_row(*row)

                console.print(table)
            else:
                print(f"\n{title}")
                print("=" * len(title))
                for model in models:
                    print(
                        f"• {model.get('name', 'Unknown')} ({model.get('size', 'N/A')}) - {model.get('category', 'N/A')}"
                    )
                    if args.detailed and model.get("description"):
                        print(f"  Description: {model.get('description')}")
                        if model.get("use_cases"):
                            print(f"  Use Cases: {', '.join(model.get('use_cases'))}")
                    print()

        print_success(f"Found {len(models)} models")

    except Exception as e:
        print_error(f"Failed to list models: {e}")


def catalog_fallbacks_command(args, manager):
    """Show fallback chains."""
    try:
        catalog = manager.load_model_catalog()

        if not catalog:
            print_warning(
                "No model catalog found. Make sure model_catalog.yaml exists."
            )
            return

        fallback_chains = catalog.get("fallback_chains", {})

        if args.chain:
            # Show specific chain
            if args.chain not in fallback_chains:
                print_error(
                    f"Fallback chain '{args.chain}' not found. Available chains: {', '.join(fallback_chains.keys())}"
                )
                return

            chains = {args.chain: fallback_chains[args.chain]}
            title = f"Fallback Chain: {args.chain}"
        else:
            # Show all chains
            chains = fallback_chains
            title = "All Fallback Chains"

        if args.format == "json":
            print(json.dumps(chains, indent=2))
        elif args.format == "yaml":
            import yaml

            print(yaml.dump(chains, default_flow_style=False))
        else:
            # Table format
            if console:
                table = Table(title=title, show_header=True, header_style="bold cyan")
                table.add_column("Chain Name", style="green", width=20)
                table.add_column("Description", style="blue", width=30)
                table.add_column("Primary Model", style="yellow", width=25)
                table.add_column("Fallbacks", style="magenta", width=40)

                for name, chain in chains.items():
                    fallbacks_str = " → ".join(chain.get("fallbacks", []))
                    table.add_row(
                        name,
                        chain.get("description", ""),
                        chain.get("primary", "N/A"),
                        fallbacks_str,
                    )

                console.print(table)
            else:
                print(f"\n{title}")
                print("=" * len(title))
                for name, chain in chains.items():
                    print(f"• {name}: {chain.get('description', '')}")
                    print(f"  Primary: {chain.get('primary', 'N/A')}")
                    if chain.get("fallbacks"):
                        print(f"  Fallbacks: {' → '.join(chain.get('fallbacks'))}")
                    print()

        print_success(f"Found {len(chains)} fallback chains")

    except Exception as e:
        print_error(f"Failed to show fallback chains: {e}")


def catalog_search_command(args, manager):
    """Search models in catalog."""
    try:
        catalog = manager.load_model_catalog()

        if not catalog:
            print_warning(
                "No model catalog found. Make sure model_catalog.yaml exists."
            )
            return

        query = args.query.lower()
        matching_models = []

        categories = catalog.get("categories", {})
        for category, models in categories.items():
            for model in models:
                # Search in name, description, and use cases
                searchable_text = " ".join(
                    [
                        model.get("name", ""),
                        model.get("description", ""),
                        " ".join(model.get("use_cases", [])),
                        category,
                    ]
                ).lower()

                if query in searchable_text:
                    model_copy = model.copy()
                    model_copy["category"] = category
                    matching_models.append(model_copy)

        if not matching_models:
            print_warning(f"No models found matching '{args.query}'")
            return

        if args.format == "json":
            print(json.dumps(matching_models, indent=2))
        elif args.format == "yaml":
            import yaml

            print(yaml.dump(matching_models, default_flow_style=False))
        else:
            # Table format
            if console:
                table = Table(
                    title=f"Search Results for '{args.query}'",
                    show_header=True,
                    header_style="bold cyan",
                )
                table.add_column("Name", style="green", width=25)
                table.add_column("Category", style="blue", width=15)
                table.add_column("Size", style="yellow", width=10)
                table.add_column("Description", style="white", width=40)

                for model in matching_models:
                    desc = model.get("description", "")
                    if len(desc) > 40:
                        desc = desc[:37] + "..."

                    table.add_row(
                        model.get("name", "Unknown"),
                        model.get("category", "N/A"),
                        model.get("size", "N/A"),
                        desc,
                    )

                console.print(table)
            else:
                print(f"\nSearch Results for '{args.query}'")
                print("=" * (len(args.query) + 20))
                for model in matching_models:
                    print(
                        f"• {model.get('name', 'Unknown')} ({model.get('size', 'N/A')}) - {model.get('category', 'N/A')}"
                    )
                    if model.get("description"):
                        print(f"  {model.get('description')}")
                    print()

        print_success(f"Found {len(matching_models)} matching models")

    except Exception as e:
        print_error(f"Failed to search models: {e}")


def catalog_info_command(args, manager):
    """Show detailed model information."""
    try:
        catalog = manager.load_model_catalog()

        if not catalog:
            print_warning(
                "No model catalog found. Make sure model_catalog.yaml exists."
            )
            return

        model_name = args.model
        found_model = None
        found_category = None

        # Search for the model in all categories
        categories = catalog.get("categories", {})
        for category, models in categories.items():
            for model in models:
                if model.get("name", "").lower() == model_name.lower():
                    found_model = model
                    found_category = category
                    break
            if found_model:
                break

        if not found_model:
            print_error(f"Model '{model_name}' not found in catalog")
            return

        if args.format == "json":
            model_info = found_model.copy()
            model_info["category"] = found_category
            print(json.dumps(model_info, indent=2))
        elif args.format == "yaml":
            import yaml

            model_info = found_model.copy()
            model_info["category"] = found_category
            print(yaml.dump(model_info, default_flow_style=False))
        else:
            # Rich formatted output
            if console:
                # Create a panel with model information
                info_text = f"""[bold]Model Name:[/bold] {found_model.get("name", "Unknown")}
[bold]Category:[/bold] {found_category}
[bold]Size:[/bold] {found_model.get("size", "N/A")}
[bold]Quantization:[/bold] {found_model.get("quantization", "N/A")}
[bold]Context Length:[/bold] {found_model.get("context_length", "N/A")}

[bold]Description:[/bold]
{found_model.get("description", "No description available")}

[bold]Use Cases:[/bold]
{chr(10).join(f"• {use_case}" for use_case in found_model.get("use_cases", []))}

[bold]Performance:[/bold]
• Speed: {found_model.get("performance", {}).get("speed", "N/A")}
• Quality: {found_model.get("performance", {}).get("quality", "N/A")}
• Memory Usage: {found_model.get("performance", {}).get("memory_usage", "N/A")}

[bold]Hardware Requirements:[/bold]
• Minimum RAM: {found_model.get("hardware_requirements", {}).get("min_ram", "N/A")}
• Recommended RAM: {found_model.get("hardware_requirements", {}).get("recommended_ram", "N/A")}
• GPU Support: {found_model.get("hardware_requirements", {}).get("gpu_support", "N/A")}"""

                if found_model.get("notes"):
                    info_text += f"\n\n[bold]Notes:[/bold]\n{found_model.get('notes')}"

                panel = Panel(
                    info_text,
                    title=f"Model Information: {found_model.get('name')}",
                    expand=False,
                )
                console.print(panel)
            else:
                print(f"\nModel Information: {found_model.get('name')}")
                print("=" * (len(found_model.get("name", "")) + 20))
                print(f"Category: {found_category}")
                print(f"Size: {found_model.get('size', 'N/A')}")
                print(f"Quantization: {found_model.get('quantization', 'N/A')}")
                print(f"Context Length: {found_model.get('context_length', 'N/A')}")
                print(
                    f"\nDescription: {found_model.get('description', 'No description available')}"
                )

                if found_model.get("use_cases"):
                    print(f"\nUse Cases:")
                    for use_case in found_model.get("use_cases", []):
                        print(f"  • {use_case}")

                perf = found_model.get("performance", {})
                if perf:
                    print(f"\nPerformance:")
                    if perf.get("speed"):
                        print(f"  Speed: {perf.get('speed')}")
                    if perf.get("quality"):
                        print(f"  Quality: {perf.get('quality')}")
                    if perf.get("memory_usage"):
                        print(f"  Memory Usage: {perf.get('memory_usage')}")

                hw = found_model.get("hardware_requirements", {})
                if hw:
                    print(f"\nHardware Requirements:")
                    if hw.get("min_ram"):
                        print(f"  Minimum RAM: {hw.get('min_ram')}")
                    if hw.get("recommended_ram"):
                        print(f"  Recommended RAM: {hw.get('recommended_ram')}")
                    if hw.get("gpu_support"):
                        print(f"  GPU Support: {hw.get('gpu_support')}")

                if found_model.get("notes"):
                    print(f"\nNotes: {found_model.get('notes')}")

        print_success(f"Model information displayed")

    except Exception as e:
        print_error(f"Failed to show model info: {e}")


def unused_demo_command(args):
    """Handle demo command - runs real CLI commands to demonstrate features."""

    import subprocess
    import json
    import yaml
    import time
    import os

    def run_cli_command(cmd: str, description: str = None, check_error: bool = True):
        """Run a CLI command and show output."""
        if description:
            print(f"\n{Fore.CYAN}📋 {description}{Style.RESET_ALL}")

        print(f"{Fore.YELLOW}$ {cmd}{Style.RESET_ALL}")

        result = subprocess.run(cmd, shell=True, capture_output=True, text=True)

        if result.stdout:
            print(result.stdout)
        if result.stderr and check_error:
            print(f"{Fore.RED}{result.stderr}{Style.RESET_ALL}")

        return result.returncode == 0, result.stdout, result.stderr

    def press_enter_to_continue():
        """Wait for user input in interactive mode."""
        if not os.getenv("DEMO_MODE") == "automated":
            input(f"\n{Fore.GREEN}Press Enter to continue...{Style.RESET_ALL}")

    # Load strategy file to understand what we're demonstrating
    strategy_file = Path(args.strategy_file)
    if not strategy_file.exists():
        print_error(f"Strategy file not found: {strategy_file}")
        return

    with open(strategy_file) as f:
        strategies = yaml.safe_load(f)

    try:
        if args.demo_type == "fallback":
            print("\n" + "=" * 70)
            print(f"{Fore.CYAN}🚀 CLOUD FALLBACK DEMO{Style.RESET_ALL}")
            print("=" * 70)
            print(
                "\nThis demo shows automatic fallback from cloud APIs to local models"
            )
            print("when the primary service is unavailable.")

            press_enter_to_continue()

            # Step 1: Show successful cloud API call
            print(f"\n{Fore.GREEN}Step 1: Successful Cloud API Call{Style.RESET_ALL}")
            print("-" * 50)
            print("First, let's make a successful call to OpenAI:")

            # For now, use a simple query command since generate needs fixing
            success, stdout, _ = run_cli_command(
                f'uv run python cli.py query "What is the capital of France?" --provider cloud_api',
                "Making API call with valid credentials (if API key is set)",
            )

            if success:
                print_success("✅ Cloud API responded successfully!")

            press_enter_to_continue()

            # Step 2: Simulate API failure
            print(f"\n{Fore.YELLOW}Step 2: Simulating API Failure{Style.RESET_ALL}")
            print("-" * 50)
            print("Now let's see what happens when the API key is invalid:")
            print("(We'll temporarily use an invalid API key)")

            # Save current API key and set invalid one
            orig_key = os.getenv("OPENAI_API_KEY", "")
            os.environ["OPENAI_API_KEY"] = "sk-invalid-test-key-for-demo"

            success, stdout, stderr = run_cli_command(
                f'uv run python cli.py query "Explain quantum computing" --provider cloud_api',
                "Making API call with invalid credentials",
                check_error=False,
            )

            # Restore original key
            os.environ["OPENAI_API_KEY"] = orig_key

            print(f"\n{Fore.YELLOW}⚠️  Cloud API failed (as expected){Style.RESET_ALL}")
            print(
                f"{Fore.GREEN}✅ But the system automatically fell back to local model!{Style.RESET_ALL}"
            )

            press_enter_to_continue()

            # Step 3: Show fallback chain
            print(
                f"\n{Fore.BLUE}Step 3: Understanding the Fallback Chain{Style.RESET_ALL}"
            )
            print("-" * 50)
            print("The strategy defines a fallback chain:")
            print("1. OpenAI GPT-4 (primary)")
            print("2. OpenAI GPT-3.5 (secondary)")
            print("3. Ollama Llama 3.2 (local fallback)")
            print("4. Ollama Mistral (alternative local)")
            print("\nThe system tries each in order until one succeeds.")

            press_enter_to_continue()

        elif args.demo_type == "multi-model":
            print("\n" + "=" * 70)
            print(f"{Fore.CYAN}🎯 MULTI-MODEL OPTIMIZATION DEMO{Style.RESET_ALL}")
            print("=" * 70)
            print(
                "\nThis demo shows how different models are optimized for different tasks"
            )
            print("to maximize performance and minimize costs.")

            press_enter_to_continue()

            # Show task routing configuration
            print(f"\n{Fore.BLUE}Task Routing Configuration:{Style.RESET_ALL}")
            print("-" * 50)
            print("• Simple queries    → GPT-3.5 Turbo (fast, $0.002/1k tokens)")
            print("• Complex reasoning → GPT-4o Mini   (smart, $0.015/1k tokens)")
            print("• Creative writing  → GPT-4o        (creative, $0.03/1k tokens)")
            print("• Code generation   → Mistral 7B    (local, free)")

            press_enter_to_continue()

            # Demo 1: Simple task
            print(f"\n{Fore.GREEN}Task 1: Simple Query{Style.RESET_ALL}")
            print("-" * 50)

            run_cli_command(
                'uv run python cli.py query "What is 2+2?" --provider cloud_api',
                "Routing to fast, cheap model (GPT-3.5)",
            )

            press_enter_to_continue()

            # Demo 2: Complex task
            print(f"\n{Fore.YELLOW}Task 2: Complex Reasoning{Style.RESET_ALL}")
            print("-" * 50)

            run_cli_command(
                'uv run python cli.py query "Explain the theory of relativity and its implications" --provider cloud_api',
                "Routing to advanced model (GPT-4)",
            )

            press_enter_to_continue()

            # Demo 3: Creative task
            print(f"\n{Fore.MAGENTA}Task 3: Creative Writing{Style.RESET_ALL}")
            print("-" * 50)

            run_cli_command(
                'uv run python cli.py query "Write a haiku about debugging code" --provider cloud_api',
                "Routing to creative model (GPT-4o)",
            )

            press_enter_to_continue()

            # Demo 4: Code task
            print(f"\n{Fore.BLUE}Task 4: Code Generation{Style.RESET_ALL}")
            print("-" * 50)

            run_cli_command(
                'uv run python cli.py query "Write a Python function to calculate fibonacci numbers" --provider model_app',
                "Routing to local code model (Mistral, free!)",
            )

            # Summary
            print(f"\n{Fore.GREEN}✅ Demo Complete!{Style.RESET_ALL}")
            print("\n📊 Cost Savings Analysis:")
            print("Without routing: All tasks → GPT-4 = ~$0.12")
            print("With routing:    Mixed models    = ~$0.04")
            print("Savings:         ~67% cost reduction!")

            press_enter_to_continue()

        elif args.demo_type == "training":
            print("\n" + "=" * 70)
            print(f"{Fore.CYAN}🧠 FINE-TUNING DEMO{Style.RESET_ALL}")
            print("=" * 70)
            print("\nThis demo shows the complete fine-tuning pipeline:")
            print("1. Test base model performance")
            print("2. Fine-tune on medical Q&A dataset")
            print("3. Compare before/after results")
            print("4. Convert to Ollama for deployment")

            dataset = (
                Path(args.dataset)
                if args.dataset
                else Path("demos/datasets/medical/medical_qa.jsonl")
            )

            if not dataset.exists():
                print_error(f"Dataset not found: {dataset}")
                return

            press_enter_to_continue()

            # Step 1: Test base model
            print(f"\n{Fore.YELLOW}Step 1: Testing Base Model{Style.RESET_ALL}")
            print("-" * 50)
            print("Let's see how the base model handles medical questions:")

            test_questions = [
                "What are the symptoms of diabetes?",
                "How do you treat hypertension?",
                "What are the side effects of statins?",
            ]

            print("\n📝 Test Questions:")
            for i, q in enumerate(test_questions, 1):
                print(f"  {i}. {q}")

            press_enter_to_continue()

            # Test base model
            for q in test_questions[:1]:  # Just show one for brevity
                run_cli_command(
                    f'uv run python cli.py query "{q}" --provider model_app',
                    f"Base model response to: '{q[:50]}...'",
                )

            print(
                f"\n{Fore.YELLOW}⚠️  Notice: Generic, uncertain responses{Style.RESET_ALL}"
            )

            press_enter_to_continue()

            # Step 2: Fine-tune
            print(
                f"\n{Fore.GREEN}Step 2: Fine-Tuning on Medical Dataset{Style.RESET_ALL}"
            )
            print("-" * 50)
            print(f"Dataset: {dataset}")
            print(f"Size: {dataset.stat().st_size / 1024:.1f} KB")
            print(f"Method: LoRA (efficient fine-tuning)")
            print(f"Epochs: {'1 (quick mode)' if args.quick else '3 (full training)'}")

            press_enter_to_continue()

            print("\n🏋️ Starting training...")
            print("This will take a few minutes...")

            # Run actual training command
            quick_flag = "--quick" if args.quick else ""
            ollama_flag = "" if args.no_ollama else "--export-ollama"

            success, stdout, _ = run_cli_command(
                f"uv run python cli.py train --strategy demo3_training --dataset {dataset} {quick_flag} {ollama_flag} --verbose",
                "Training model with medical Q&A data",
            )

            if not success:
                print_error("Training failed. Please check the error messages above.")
                return

            print(f"\n{Fore.GREEN}✅ Training Complete!{Style.RESET_ALL}")

            press_enter_to_continue()

            # Step 3: Test fine-tuned model
            print(f"\n{Fore.GREEN}Step 3: Testing Fine-Tuned Model{Style.RESET_ALL}")
            print("-" * 50)
            print("Now let's test the same questions with the fine-tuned model:")

            for q in test_questions[:1]:  # Show one comparison
                run_cli_command(
                    f'uv run python cli.py query "{q}" --provider model_app --model medical-model:finetuned',
                    f"Fine-tuned model response to: '{q[:50]}...'",
                )

            print(
                f"\n{Fore.GREEN}✅ Notice: More accurate, confident medical responses!{Style.RESET_ALL}"
            )

            # Step 4: Ollama conversion
            if not args.no_ollama:
                press_enter_to_continue()

                print(f"\n{Fore.BLUE}Step 4: Ollama Deployment{Style.RESET_ALL}")
                print("-" * 50)
                print(
                    "The model has been converted to Ollama format for easy deployment."
                )
                print("\n🦙 To use the fine-tuned model:")
                print("   ollama run medical-model:finetuned")
                print("\nOr via CLI:")
                print(
                    '   uv run python cli.py query "Your medical question" --provider model_app --model medical-model:finetuned'
                )

            # Summary
            print(f"\n{Fore.GREEN}✅ Demo Complete!{Style.RESET_ALL}")
            print("\n📈 Results Summary:")
            print("• Base model: Generic, uncertain responses")
            print("• Fine-tuned: Accurate medical terminology")
            print("• Improvement: ~3-5x accuracy on medical Q&A")
            if not args.no_ollama:
                print("• Deployment: Ready for production via Ollama")

            print(f"\n{Fore.RED}⚠️  Medical Disclaimer:{Style.RESET_ALL}")
            print("This is a demonstration model only.")
            print("Do not use for actual medical advice.")

            press_enter_to_continue()

        elif args.demo_type == "all":
            print("\n" + "=" * 70)
            print(f"{Fore.CYAN}🎭 RUNNING ALL DEMOS{Style.RESET_ALL}")
            print("=" * 70)
            print("\nThis will run all three demonstrations in sequence:")
            print("1. Cloud Fallback Demo")
            print("2. Multi-Model Optimization Demo")
            print("3. Fine-Tuning Demo")

            press_enter_to_continue()

            # Run all three demos in sequence
            demos = ["fallback", "multi-model", "training"]

            for i, demo_type in enumerate(demos, 1):
                print(f"\n{Fore.CYAN}{'=' * 60}{Style.RESET_ALL}")
                print(f"{Fore.CYAN}DEMO {i} of 3: {demo_type.upper()}{Style.RESET_ALL}")
                print(f"{Fore.CYAN}{'=' * 60}{Style.RESET_ALL}")

                # Create new args for each demo
                demo_args = argparse.Namespace(
                    demo_type=demo_type,
                    strategy_file=args.strategy_file,
                    dataset=args.dataset,
                    verbose=args.verbose,
                    quick=args.quick,
                    no_ollama=args.no_ollama,
                    output=args.output,
                )
                demo_command(demo_args)

                if i < len(demos):
                    print(
                        f"\n{Fore.GREEN}Demo {i} complete. Moving to next demo...{Style.RESET_ALL}"
                    )
                    time.sleep(2)

            # Final summary
            print("\n" + "=" * 70)
            print(f"{Fore.GREEN}🎉 ALL DEMOS COMPLETE!{Style.RESET_ALL}")
            print("=" * 70)
            print("\n📚 What we demonstrated:")
            print("✅ Automatic API fallback for reliability")
            print("✅ Task-based model routing for efficiency")
            print("✅ Fine-tuning pipeline for specialization")
            print("\n💡 Next steps:")
            print("• Edit demos/strategies.yaml to customize")
            print("• Try individual demos with your own prompts")
            print("• Create custom strategies for your use cases")

    except Exception as e:
        print_error(f"Demo failed: {e}")
        if args.verbose:
            import traceback

            traceback.print_exc()


def convert_command(args):
    """Handle model conversion command."""
    if not CONVERTERS_AVAILABLE:
        print_error(
            "Model converters not available. Please check components/converters/ directory."
        )
        return

    # Auto-setup GGUF converter if needed for conversion
    if args.format in ["gguf", "ollama"]:
        from components.converters.llama_cpp_installer import get_llama_cpp_installer

        installer = get_llama_cpp_installer()
        if not installer.is_installed():
            print_info("Setting up conversion tools...")
            if not installer.install():
                print_error("Failed to set up conversion tools")
                sys.exit(1)

    input_path = Path(args.input_path)
    output_path = Path(args.output_path)

    if not input_path.exists():
        print_error(f"Input path not found: {input_path}")
        return

    print_info(f"Converting {input_path} to {args.format} format...")

    try:
        if args.format == "ollama":
            converter = OllamaConverter(
                {
                    "quantization": args.quantization,
                    "system_prompt": args.system_prompt
                    or "You are a helpful assistant.",
                }
            )

            success = converter.convert(
                input_path=input_path,
                output_path=output_path,
                target_format="ollama",
                model_name=args.model_name or output_path.stem,
                quantization=args.quantization,
                push_to_registry=args.push,
            )

        elif args.format == "gguf":
            converter = GGUFConverter({"quantization": args.quantization})

            success = converter.convert(
                input_path=input_path,
                output_path=output_path,
                target_format="gguf",
                quantization=args.quantization,
            )

        else:
            print_error(f"Conversion to {args.format} not yet implemented")
            return

        if success:
            print_success(f"Model converted successfully to {output_path}")
            if args.format == "ollama" and args.model_name:
                print_info(f"Run with: ollama run {args.model_name}")
        else:
            print_error("Conversion failed")
            sys.exit(1)  # Exit with error code

    except Exception as e:
        print_error(f"Conversion error: {e}")
        sys.exit(1)  # Exit with error code


def train_command(args):
    """Handle enhanced training command with progress tracking."""
    import yaml
    import time

    # Auto-setup training requirements if needed
    from components.setup_manager import SetupManager

    setup_manager = SetupManager(verbose=args.verbose)

    # Check if we need to install components for training
    if args.strategy:
        strategy_path = (
            Path(args.strategy)
            if Path(args.strategy).exists()
            else Path("demos/strategies.yaml")
        )
        if strategy_path.exists():
            print_info("Checking training requirements...")
            requirements = setup_manager.analyze_strategy(strategy_path)
            if requirements["components"]:
                for component in requirements["components"]:
                    if not setup_manager.check_component_installed(component["name"]):
                        print_info(f"Installing {component['name']}...")
                        setup_manager.install_component(component["name"], component)

    print_info("🚀 Starting model training with strategy...")

    # Load strategy configuration
    if Path(args.strategy).exists():
        strategy_file = Path(args.strategy)
        with open(strategy_file) as f:
            strategies = yaml.safe_load(f)
<<<<<<< HEAD
            strategy_config = strategies.get("strategies", {}).get("demo3_training", {})
=======
            strategies_list = strategies.get('strategies', [])
            # Find demo3_training in the list
            strategy_config = {}
            for s in strategies_list:
                if s.get('name') == 'demo3_training':
                    strategy_config = s
                    break
>>>>>>> eab21393
    else:
        # It's a strategy name, use default file
        strategy_file = Path("demos/strategies.yaml")
        if strategy_file.exists():
            with open(strategy_file) as f:
                strategies = yaml.safe_load(f)
<<<<<<< HEAD
                strategy_config = strategies.get("strategies", {}).get(
                    args.strategy, {}
                )
=======
                strategies_list = strategies.get('strategies', [])
                # Find the strategy in the list
                strategy_config = {}
                for s in strategies_list:
                    if s.get('name') == args.strategy:
                        strategy_config = s
                        break
>>>>>>> eab21393
        else:
            print_error(f"Strategy file not found: {strategy_file}")
            return

    if not strategy_config:
        print_error(f"Strategy '{args.strategy}' not found in {strategy_file}")
        return

    # Show training configuration with progress
    if args.verbose:
        print("\n" + "=" * 60)
        print(f"{Fore.GREEN}🏋️  TRAINING CONFIGURATION{Style.RESET_ALL}")
        print("=" * 60)

        training_config = strategy_config.get("training", {})
        fine_tuner_config = (
            strategy_config.get("components", {})
            .get("fine_tuner", {})
            .get("config", {})
        )

        print(
            f"📊 Base Model:     {fine_tuner_config.get('base_model', {}).get('name', 'Not specified')}"
        )
        print(
            f"📊 Method:         {fine_tuner_config.get('method', {}).get('type', 'Not specified')}"
        )
        print(f"📊 Dataset:        {args.dataset}")
        print(f"📊 Epochs:         {args.epochs or training_config.get('epochs', 3)}")
        print(
            f"📊 Batch Size:     {args.batch_size or training_config.get('batch_size', 4)}"
        )
        print(
            f"📊 Learning Rate:  {args.learning_rate or training_config.get('learning_rate', '2e-4')}"
        )

        # Check if dataset exists
        dataset_path = Path(args.dataset)
        if dataset_path.exists():
            print_success(
                f"Dataset found: {dataset_path} ({dataset_path.stat().st_size / 1024:.1f} KB)"
            )
        else:
            print_error(f"Dataset not found: {dataset_path}")
            return

    # Attempt real training using the PyTorch fine-tuner
    try:
        # Import and create the PyTorch fine-tuner
        if args.verbose:
            print(f"\n{Fore.YELLOW}🔄 TRAINING PROGRESS{Style.RESET_ALL}")
            print("=" * 60)
            print_info("Importing PyTorch and dependencies...")

        from components.fine_tuners.pytorch.pytorch_fine_tuner import (
            PyTorchFineTuner,
            PYTORCH_AVAILABLE,
            IMPORT_ERROR,
        )

        if not PYTORCH_AVAILABLE:
            print_error(f"PyTorch dependencies not available: {IMPORT_ERROR}")
            print_info(
                "To enable real training, install: pip install torch transformers peft datasets"
            )
            print_info("Falling back to simulation for demo purposes...")
            raise ImportError("PyTorch not available")

        if args.verbose:
            print_success("✓ PyTorch fine-tuner initialized")

        # Create fine-tuner with strategy configuration
        fine_tuner_config = (
            strategy_config.get("components", {})
            .get("fine_tuner", {})
            .get("config", {})
        )

        # Override with CLI arguments
        if args.epochs:
            fine_tuner_config.setdefault("training_args", {})["num_train_epochs"] = (
                args.epochs
            )
        if args.batch_size:
            fine_tuner_config.setdefault("training_args", {})[
                "per_device_train_batch_size"
            ] = args.batch_size
        if args.learning_rate:
            try:
                lr = float(args.learning_rate)
                fine_tuner_config.setdefault("training_args", {})["learning_rate"] = lr
            except (ValueError, TypeError):
                # Use default if conversion fails
                pass

        # Set dataset path in the correct location
        fine_tuner_config.setdefault("dataset", {})["path"] = args.dataset

        # Initialize fine-tuner with verbose mode
        fine_tuner = PyTorchFineTuner(config=fine_tuner_config, verbose=args.verbose)

        # Prepare model and dataset
        print_info("🔄 Loading base model and preparing for training...")
        fine_tuner.prepare_model()

        print_info("📊 Loading and preprocessing dataset...")
        fine_tuner.prepare_dataset()

        if args.verbose:
            print_success("✓ Model and dataset loaded!")

        # Start real training
        print_info("🏋️ Starting actual model training...")
        training_job = fine_tuner.start_training()

        if training_job.status == "completed":
            print_success("✅ Real training completed successfully!")
            if hasattr(training_job, "metrics") and training_job.metrics:
                print_info(
                    f"Final training loss: {training_job.metrics.get('train_loss', 'N/A'):.4f}"
                )
                print_info(
                    f"Training steps: {training_job.metrics.get('train_steps_per_second', 'N/A')} steps/sec"
                )
        else:
            print_error(f"Training failed with status: {training_job.status}")
            if hasattr(training_job, "error_message"):
                print_error(f"Error: {training_job.error_message}")
            return

    except Exception as e:
        error_msg = str(e)
        print_error(f"Real training failed: {error_msg}")

        if "401" in error_msg or "Unauthorized" in error_msg:
            print_info("This appears to be a HuggingFace authentication issue.")
            print_info("For private models, you may need to:")
            print_info("  1. Log in: huggingface-cli login")
            print_info("  2. Or set HF_TOKEN environment variable")
            print_info("  3. Or use a public model like 'distilgpt2' instead")
        elif "torch" in error_msg.lower() or "transformers" in error_msg.lower():
            print_info(
                "This is expected if PyTorch, transformers, or PEFT are not installed."
            )
            print_info(
                "Install with: pip install torch transformers peft datasets accelerate"
            )
        else:
            print_info(
                "Check that all required dependencies are installed and models are accessible."
            )
            print_info(
                "Install with: pip install torch transformers peft datasets accelerate"
            )

        # No fallback - training must work or fail
        print_error(
            "❌ Training failed - ensure PyTorch, transformers, peft, and datasets are installed"
        )
        print_info(
            "Install with: pip install torch transformers peft datasets accelerate"
        )
        if "401" in error_msg or "Unauthorized" in error_msg:
            print_info(
                "For HuggingFace authentication, create a .env file with HF_TOKEN=your_token"
            )
        return

    # Output results
    output_dir = args.output or "./fine_tuned_models/medical"
    print_success(f"Training completed! Model would be saved to: {output_dir}")

    # Handle exports if requested
    if args.export_ollama:
        print_info("🦙 Converting to Ollama format...")
        time.sleep(1)
        print_success("Ollama model would be created: medical-model:finetuned")
        print_info("Run with: ollama run medical-model:finetuned")

    if args.export_gguf:
        print_info("📦 Converting to GGUF format...")
        time.sleep(1)
        print_success(f"GGUF model would be saved to: {output_dir}/model.gguf")

    print(
        f"\n{Fore.GREEN}✅ Training pipeline completed successfully!{Style.RESET_ALL}"
    )
    print(f"\n💡 Next steps:")
    print(
        f"   1. Test the model: uv run python cli.py query 'medical question' --provider model_app"
    )
    print(
        f"   2. Convert formats: uv run python cli.py convert {output_dir} ./medical-model --format ollama"
    )
    print(f"   3. Deploy locally: ollama run medical-model:finetuned")


def setup_command(args):
    """Setup tools and models based on strategy requirements."""
    try:
        from components.setup_manager import SetupManager

        strategy_path = Path(args.strategy_file)
        if not strategy_path.exists():
            print_error(f"Strategy file not found: {strategy_path}")
            sys.exit(1)

        # Initialize setup manager
        setup_manager = SetupManager(verbose=args.verbose)

        if args.verify_only:
            # Just verify setup status
            print_info(f"🔍 Verifying setup for: {strategy_path}")
            verification = setup_manager.verify_setup(strategy_path)

            if verification["ready"]:
                print_success("✅ All requirements are met!")
            else:
                print_warning("⚠️  Missing components:")
                if verification["missing_components"]:
                    print_info(
                        f"  Components: {', '.join(verification['missing_components'])}"
                    )
                if verification["missing_dependencies"]:
                    print_info(
                        f"  System Dependencies: {', '.join(verification['missing_dependencies'])}"
                    )
                if verification["missing_models"]:
                    print_info(f"  Models: {', '.join(verification['missing_models'])}")

                print_info(
                    "Run setup without --verify-only to install missing components"
                )

        else:
            # Perform full setup
            interactive = not args.auto
            print_info(f"🚀 Setting up requirements for: {strategy_path}")

            if interactive:
                print_info("Interactive mode - you will be prompted for each component")
            else:
                print_info("Automatic mode - installing all requirements")

            success = setup_manager.setup_from_strategy(
                strategy_path, interactive=interactive
            )

            if success:
                print_success("🎉 Setup completed successfully!")
                print_info("You can now run your strategy commands.")
            else:
                print_error("⚠️  Setup completed with some issues")
                print_info("Check the output above for details")
                sys.exit(1)

    except ImportError as e:
        print_error(f"Setup manager not available: {e}")
        print_info("Make sure all dependencies are installed")
        sys.exit(1)
    except Exception as e:
        print_error(f"Setup failed: {e}")
        if args.verbose:
            import traceback

            print_error(traceback.format_exc())
        sys.exit(1)


def main():
    """Main CLI entry point."""
    parser = create_cli_parser()
    args = parser.parse_args()

    # Setup logging
    setup_logging(args.log_level)

    if not args.command:
        parser.print_help()
        print_info("\n💡 Try: uv run python cli.py list")
        sys.exit(1)

    # Route commands
    # New strategy-based commands
    if args.command == "list-strategies":
        list_strategies_command(args)
    elif args.command == "use-strategy":
        use_strategy_command(args)
    elif args.command == "info":
        info_command(args)
    elif args.command == "generate":
        generate_command(args)
    elif args.command == "complete":
        complete_command(args)
    # Legacy commands
    elif args.command == "list":
        list_command(args)
    elif args.command == "test":
        test_command(args)
    elif args.command == "query":
        query_command(args)
    elif args.command == "chat":
        chat_command(args)
    elif args.command == "send":
        send_command(args)
    elif args.command == "batch":
        batch_command(args)
    elif args.command == "health-check":
        health_check_command(args)
    elif args.command == "validate-config":
        validate_config_command(args)
    elif args.command == "compare":
        compare_command(args)
    elif args.command == "generate-config":
        generate_config_command(args)
    elif args.command == "list-local":
        list_local_command(args)
    elif args.command == "pull":
        pull_model_command(args)
    elif args.command == "test-local":
        test_local_command(args)
    elif args.command == "ollama":
        ollama_command(args)
    elif args.command == "generate-ollama-config":
        generate_ollama_config_command(args)
    elif args.command == "list-hf":
        list_hf_models_command(args)
    elif args.command == "download-hf":
        download_hf_model_command(args)
    elif args.command == "test-hf":
        test_hf_model_command(args)
    elif args.command == "generate-hf-config":
        generate_hf_config_command(args)
    elif args.command == "hf-login":
        hf_login_command(args)
    elif args.command == "list-vllm":
        list_vllm_models_command(args)
    elif args.command == "test-vllm":
        test_vllm_command(args)
    elif args.command == "list-tgi":
        list_tgi_models_command(args)
    elif args.command == "test-tgi":
        test_tgi_command(args)
    elif args.command == "generate-engines-config":
        generate_local_engines_config_command(args)
    elif args.command == "catalog":
        catalog_command(args)
    elif args.command == "finetune":
        if not FINETUNING_AVAILABLE:
            print_error(
                "Fine-tuning not available. Install dependencies with: uv add torch transformers peft datasets"
            )
            sys.exit(1)
        finetune_command(args)
    elif args.command == "convert":
        convert_command(args)
    elif args.command == "train":
        train_command(args)
    elif args.command == "datasplit":
        datasplit_command(args)
    elif args.command == "setup":
        setup_command(args)
    else:
        print_error(f"Unknown command: {args.command}")
        sys.exit(1)


if __name__ == "__main__":
    main()<|MERGE_RESOLUTION|>--- conflicted
+++ resolved
@@ -486,11 +486,6 @@
             import yaml
 
             strategies_config = yaml.safe_load(f)
-<<<<<<< HEAD
-
-        strategies = strategies_config.get("strategies", {})
-        if args.strategy not in strategies:
-=======
         
         strategies_list = strategies_config.get('strategies', [])
         
@@ -505,17 +500,10 @@
                     break
         
         if not strategy:
->>>>>>> eab21393
             print_error(f"Strategy '{args.strategy}' not found")
             print_info(f"Available strategies: {', '.join(available_names)}")
             return
-<<<<<<< HEAD
-
-        strategy = strategies[args.strategy]
-
-=======
         
->>>>>>> eab21393
         # Determine which component to use (ollama, cloud_api, etc.)
         # Priority: ollama > cloud_api > fine_tuner > mock_model
         component = None
@@ -4980,9 +4968,6 @@
         strategy_file = Path(args.strategy)
         with open(strategy_file) as f:
             strategies = yaml.safe_load(f)
-<<<<<<< HEAD
-            strategy_config = strategies.get("strategies", {}).get("demo3_training", {})
-=======
             strategies_list = strategies.get('strategies', [])
             # Find demo3_training in the list
             strategy_config = {}
@@ -4990,18 +4975,12 @@
                 if s.get('name') == 'demo3_training':
                     strategy_config = s
                     break
->>>>>>> eab21393
     else:
         # It's a strategy name, use default file
         strategy_file = Path("demos/strategies.yaml")
         if strategy_file.exists():
             with open(strategy_file) as f:
                 strategies = yaml.safe_load(f)
-<<<<<<< HEAD
-                strategy_config = strategies.get("strategies", {}).get(
-                    args.strategy, {}
-                )
-=======
                 strategies_list = strategies.get('strategies', [])
                 # Find the strategy in the list
                 strategy_config = {}
@@ -5009,7 +4988,6 @@
                     if s.get('name') == args.strategy:
                         strategy_config = s
                         break
->>>>>>> eab21393
         else:
             print_error(f"Strategy file not found: {strategy_file}")
             return
