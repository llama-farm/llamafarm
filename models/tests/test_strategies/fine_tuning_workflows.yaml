--- conflicted
+++ resolved
@@ -48,13 +48,9 @@
             load_best_model_at_end: true
             metric_for_best_model: eval_loss
             greater_is_better: false
-<<<<<<< HEAD
-
-=======
             fp16: true
             gradient_checkpointing: true
-            
->>>>>>> eab21393
+
       repository:
         type: huggingface
         config:
@@ -62,46 +58,25 @@
           push_to_hub: false
           model_id: my-org/my-finetuned-model
           private: true
-<<<<<<< HEAD
-          repo_prefix: my-org
-
-    constraints:
-      requires_gpu: true
-      min_vram_gb: 16
-      recommended_vram_gb: 24
-
-=======
     
     constraints:
       requires_gpu: true
       min_gpu_memory_gb: 16
       max_training_time_hours: 24
-    
->>>>>>> eab21393
+
     monitoring:
       use_tensorboard: true
       use_wandb: false
       log_level: INFO
 
   - name: llamafactory_comprehensive
-<<<<<<< HEAD
-    description: Use LlamaFactory for advanced fine-tuning with multiple methods
-
-=======
     description: Comprehensive fine-tuning with LlamaFactory's advanced features
     
->>>>>>> eab21393
     components:
       fine_tuner:
         type: llamafactory
         config:
-<<<<<<< HEAD
-          model_name_or_path: meta-llama/Llama-2-7b-hf
-          stage: sft # Options: pt, sft, rm, ppo, dpo
-          do_train: true
-          do_eval: true
-
-=======
+
           model_name_or_path: meta-llama/Llama-2-13b-hf
           stage: sft
           do_train: true
@@ -113,30 +88,11 @@
           cutoff_len: 4096
           overwrite_cache: true
           preprocessing_num_workers: 16
-          
->>>>>>> eab21393
+
           # LoRA configuration
           lora_rank: 32
           lora_alpha: 64
           lora_dropout: 0.1
-<<<<<<< HEAD
-          lora_target: q_proj,v_proj
-
-          # Quantization
-          quantization_bit: 4 # 4-bit quantization
-          double_quantization: true
-          quantization_type: nf4
-
-          # Dataset
-          dataset: alpaca_gpt4_en
-          template: llama2
-          cutoff_len: 4096
-          overwrite_cache: true
-          preprocessing_num_workers: 16
-
-          # Training parameters
-          output_dir: ./llamafactory_output
-=======
           
           # Quantization settings
           quantization_bit: 4
@@ -146,7 +102,6 @@
           # Training hyperparameters
           output_dir: ./fine_tuned_models/llamafactory
           overwrite_output_dir: true
->>>>>>> eab21393
           per_device_train_batch_size: 2
           per_device_eval_batch_size: 2
           gradient_accumulation_steps: 8
@@ -155,24 +110,9 @@
           lr_scheduler_type: cosine
           warmup_ratio: 0.1
           bf16: true
-<<<<<<< HEAD
-
-          # Advanced features
-=======
-          
-          # Advanced optimizations
->>>>>>> eab21393
           gradient_checkpointing: true
           flash_attn: auto
           use_unsloth: false
-          upcast_layernorm: true
-<<<<<<< HEAD
-
-          # Logging
-          logging_steps: 10
-          save_steps: 500
-          eval_steps: 500
-          report_to: wandb
 
       model_app:
         type: ollama
@@ -190,111 +130,32 @@
       requires_gpu: true
       min_vram_gb: 12
       recommended_cuda_version: "11.8"
-
-=======
-          neftune_noise_alpha: 5
-          
-          # Evaluation and saving
-          logging_steps: 10
-          save_steps: 500
-          eval_steps: 100
-          evaluation_strategy: steps
-          save_total_limit: 3
-          load_best_model_at_end: true
-          metric_for_best_model: eval_loss
-          greater_is_better: false
-          
-          # Additional features
-          report_to: tensorboard
-          plot_loss: true
+      neftune_noise_alpha: 5
+
+      # Evaluation and saving
+      logging_steps: 10
+      save_steps: 500
+      eval_steps: 100
+      evaluation_strategy: steps
+      save_total_limit: 3
+      load_best_model_at_end: true
+      metric_for_best_model: eval_loss
+      greater_is_better: false
+
+      # Additional features
+      report_to: tensorboard
+      plot_loss: true
           
     constraints:
       requires_gpu: true
       min_gpu_memory_gb: 24
       recommended_gpu: A100
-    
->>>>>>> eab21393
+
     monitoring:
       track_carbon_emissions: true
       log_level: INFO
 
   - name: multi_stage_training
-<<<<<<< HEAD
-    description: Complex training pipeline with pre-training, SFT, and RLHF
-
-    components:
-      # Stage 1: Continued Pre-training
-      pretrain_tuner:
-        type: pytorch
-        config:
-          base_model:
-            name: meta-llama/Llama-2-7b-hf
-          method:
-            type: full
-          dataset:
-            path: ./datasets/domain_corpus.txt
-            format: text
-            max_length: 4096
-          training_args:
-            output_dir: ./models/stage1_pretrain
-            num_train_epochs: 1
-            learning_rate: 1e-5
-
-      # Stage 2: Supervised Fine-Tuning
-      sft_tuner:
-        type: pytorch
-        config:
-          base_model:
-            checkpoint: ./models/stage1_pretrain/best
-          method:
-            type: lora
-            r: 32
-            alpha: 64
-          dataset:
-            path: ./datasets/instruction_data.jsonl
-            format: alpaca
-          training_args:
-            output_dir: ./models/stage2_sft
-            num_train_epochs: 3
-            learning_rate: 2e-4
-
-      # Stage 3: RLHF/DPO
-      rlhf_tuner:
-        type: llamafactory
-        config:
-          model_name_or_path: ./models/stage2_sft/merged
-          stage: dpo
-          dataset: comparison_gpt4_en
-          finetuning_type: lora
-          output_dir: ./models/stage3_rlhf
-
-    pipeline:
-      stages:
-        - name: pretrain
-          component: pretrain_tuner
-          skip_if_exists: true
-        - name: sft
-          component: sft_tuner
-          depends_on: pretrain
-        - name: rlhf
-          component: rlhf_tuner
-          depends_on: sft
-
-      auto_merge: true
-      auto_quantize: true
-      final_format: gguf
-
-    constraints:
-      requires_gpu: true
-      min_vram_gb: 24
-      estimated_time_hours: 48
-
-    monitoring:
-      track_all_stages: true
-      save_checkpoints: true
-      alert_on_failure: true
-      log_level: INFO
-=======
     description: Multi-stage training pipeline with different methods
     
     stages:
@@ -346,4 +207,3 @@
     constraints:
       total_budget_usd: 100
       max_total_hours: 48
->>>>>>> eab21393
