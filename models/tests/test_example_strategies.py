#!/usr/bin/env python3
"""
Test suite for example strategies.
"""

import os
import sys
import pytest
from pathlib import Path
from unittest.mock import patch, MagicMock

# Add parent directory to path
sys.path.insert(0, str(Path(__file__).parent.parent))

from core.strategy_manager import StrategyManager


class TestExampleStrategies:
    """Test loading and using example strategies."""

    def test_load_basic_openai_strategy(self):
        """Test loading the basic OpenAI strategy."""
        strategy_file = Path(__file__).parent / "test_strategies" / "basic_openai.yaml"

        # Load strategy
        manager = StrategyManager(strategies_file=strategy_file)
        strategy = manager.get_strategy("basic_openai")

        assert strategy is not None
<<<<<<< HEAD
        assert strategy["name"] == "basic_openai"
        assert "cloud_api" in strategy["components"]
        assert strategy["components"]["cloud_api"]["type"] == "openai_compatible"

=======
        assert strategy['name'] == "basic_openai"
        assert strategy['description'] == "Simple cloud-based strategy using OpenAI GPT-4 Turbo"
        assert 'cloud_api' in strategy['components']
        assert strategy['components']['cloud_api']['type'] == 'openai_compatible'
    
>>>>>>> eab21393
    def test_load_ollama_strategy(self):
        """Test loading the Ollama local models strategy."""
        strategy_file = (
            Path(__file__).parent / "test_strategies" / "ollama_local_models.yaml"
        )

        # Load strategy
        manager = StrategyManager(strategies_file=strategy_file)
        strategy = manager.get_strategy("ollama_local_models")

        assert strategy is not None
        assert "model_app" in strategy["components"]
        assert strategy["components"]["model_app"]["type"] == "ollama"
        assert "fallback_chain" in strategy
        assert len(strategy["fallback_chain"]) > 0

    def test_load_production_strategy(self):
        """Test loading the production cloud strategy."""
        strategy_file = (
            Path(__file__).parent / "test_strategies" / "production_cloud.yaml"
        )

        # Load strategy
        manager = StrategyManager(strategies_file=strategy_file)
        strategy = manager.get_strategy("production_cloud")

        assert strategy is not None
        assert "cloud_api" in strategy["components"]
        assert "backup_api" in strategy["components"]
        assert "fallback_chain" in strategy
        assert "retry_strategy" in strategy

    def test_load_multi_model_strategy(self):
        """Test loading the multi-model specialized strategy."""
        strategy_file = (
            Path(__file__).parent / "test_strategies" / "multi_model_specialized.yaml"
        )

        # Load strategy
        manager = StrategyManager(strategies_file=strategy_file)
        strategy = manager.get_strategy("multi_model_specialized")

        assert strategy is not None
        # Should have multiple API components
        components = strategy["components"]
        assert "cloud_api" in components
        assert "groq_api" in components
        assert "together_api" in components
        assert "local_ollama" in components

        # Should have routing rules
        assert "routing_rules" in strategy
        assert len(strategy["routing_rules"]) > 5

    def test_load_fine_tuning_strategy(self):
        """Test loading fine-tuning workflow strategies."""
        strategy_file = (
            Path(__file__).parent / "test_strategies" / "fine_tuning_workflows.yaml"
        )

        # Load strategy
        manager = StrategyManager(strategies_file=strategy_file)

        # Test PyTorch LoRA strategy
        pytorch_strategy = manager.get_strategy("pytorch_lora_finetuning")
        assert pytorch_strategy is not None
        assert "fine_tuner" in pytorch_strategy["components"]
        assert pytorch_strategy["components"]["fine_tuner"]["type"] == "pytorch"

        # Test LlamaFactory strategy
        llama_strategy = manager.get_strategy("llamafactory_comprehensive")
        assert llama_strategy is not None
        assert "fine_tuner" in llama_strategy["components"]
        assert llama_strategy["components"]["fine_tuner"]["type"] == "llamafactory"

    def test_strategy_validation(self):
        """Test that all example strategies pass validation."""
        strategies_dir = Path(__file__).parent / "test_strategies"
        yaml_files = list(strategies_dir.glob("*.yaml"))

        assert len(yaml_files) > 0, "No strategy files found"

        for strategy_file in yaml_files:
            # Skip non-strategy files
            if strategy_file.name in ["README.md", "MIGRATION_GUIDE.md"]:
                continue

            manager = StrategyManager(strategies_file=strategy_file)

            # Each file should have at least one strategy
            assert len(manager.strategies) > 0, f"No strategies in {strategy_file.name}"

            # Each strategy should have required fields
<<<<<<< HEAD
            for strategy in manager.strategies:
                name = strategy["name"]
                assert "name" in strategy, f"Missing 'name' in {name}"
                assert "description" in strategy, f"Missing 'description' in {name}"
                assert "components" in strategy, f"Missing 'components' in {name}"
                assert len(strategy["components"]) > 0, f"No components in {name}"

=======
            for name, strategy in manager.strategies.items():
                assert 'name' in strategy, f"Missing 'name' in {name}"
                assert 'description' in strategy, f"Missing 'description' in {name}"
                # Multi-stage strategies have 'stages' instead of 'components'
                if 'stages' in strategy:
                    assert len(strategy['stages']) > 0, f"No stages in {name}"
                else:
                    assert 'components' in strategy, f"Missing 'components' in {name}"
                    assert len(strategy['components']) > 0, f"No components in {name}"
    
>>>>>>> eab21393
    def test_routing_rules_format(self):
        """Test that routing rules are properly formatted."""
        strategy_file = (
            Path(__file__).parent / "test_strategies" / "multi_model_specialized.yaml"
        )

        manager = StrategyManager(strategies_file=strategy_file)
        strategy = manager.get_strategy("multi_model_specialized")

        assert "routing_rules" in strategy

        for rule in strategy["routing_rules"]:
            assert "pattern" in rule, "Routing rule missing pattern"
            assert "provider" in rule, "Routing rule missing provider"
            # Pattern should be a string
            assert isinstance(rule["pattern"], str)

    def test_fallback_chain_format(self):
        """Test that fallback chains are properly formatted."""
        strategy_file = (
            Path(__file__).parent / "test_strategies" / "production_cloud.yaml"
        )

        manager = StrategyManager(strategies_file=strategy_file)
        strategy = manager.get_strategy("production_cloud")

        assert "fallback_chain" in strategy

        for item in strategy["fallback_chain"]:
            # Should have provider or type
            assert "provider" in item or "type" in item
            # Should have model
            assert "model" in item

    @patch("components.model_apps.ollama.OllamaApp")
    def test_strategy_with_model_manager(self, mock_ollama):
        """Test using an example strategy with ModelManager."""
        # We'll test with a mocked Ollama since it doesn't require API keys
        strategy_file = (
            Path(__file__).parent / "test_strategies" / "ollama_local_models.yaml"
        )

        # First, add the strategy to default strategies for ModelManager to find it
        manager = StrategyManager(strategies_file=strategy_file)
        strategy = manager.get_strategy("ollama_local_models")

        # Mock the Ollama app
        mock_app = MagicMock()
        mock_app.is_running.return_value = True
        mock_app.generate.return_value = "Test response"
        mock_ollama.return_value = mock_app

        # Temporarily add to the manager's strategies
        original_file = manager.strategies_file
        manager.strategies.append(strategy)

        # This would work if we could dynamically add strategies to ModelManager
        # For now, we just verify the strategy structure is compatible
        assert "components" in strategy
        assert "model_app" in strategy["components"]
        assert strategy["components"]["model_app"]["type"] == "ollama"


if __name__ == "__main__":
    pytest.main([__file__, "-v"])<|MERGE_RESOLUTION|>--- conflicted
+++ resolved
@@ -27,18 +27,11 @@
         strategy = manager.get_strategy("basic_openai")
 
         assert strategy is not None
-<<<<<<< HEAD
-        assert strategy["name"] == "basic_openai"
-        assert "cloud_api" in strategy["components"]
-        assert strategy["components"]["cloud_api"]["type"] == "openai_compatible"
-
-=======
         assert strategy['name'] == "basic_openai"
         assert strategy['description'] == "Simple cloud-based strategy using OpenAI GPT-4 Turbo"
         assert 'cloud_api' in strategy['components']
         assert strategy['components']['cloud_api']['type'] == 'openai_compatible'
-    
->>>>>>> eab21393
+
     def test_load_ollama_strategy(self):
         """Test loading the Ollama local models strategy."""
         strategy_file = (
@@ -132,7 +125,6 @@
             assert len(manager.strategies) > 0, f"No strategies in {strategy_file.name}"
 
             # Each strategy should have required fields
-<<<<<<< HEAD
             for strategy in manager.strategies:
                 name = strategy["name"]
                 assert "name" in strategy, f"Missing 'name' in {name}"
@@ -140,18 +132,6 @@
                 assert "components" in strategy, f"Missing 'components' in {name}"
                 assert len(strategy["components"]) > 0, f"No components in {name}"
 
-=======
-            for name, strategy in manager.strategies.items():
-                assert 'name' in strategy, f"Missing 'name' in {name}"
-                assert 'description' in strategy, f"Missing 'description' in {name}"
-                # Multi-stage strategies have 'stages' instead of 'components'
-                if 'stages' in strategy:
-                    assert len(strategy['stages']) > 0, f"No stages in {name}"
-                else:
-                    assert 'components' in strategy, f"Missing 'components' in {name}"
-                    assert len(strategy['components']) > 0, f"No components in {name}"
-    
->>>>>>> eab21393
     def test_routing_rules_format(self):
         """Test that routing rules are properly formatted."""
         strategy_file = (
